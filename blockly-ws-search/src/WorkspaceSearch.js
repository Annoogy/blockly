/**
 * @license
 * Copyright 2020 Google LLC
 * SPDX-License-Identifier: Apache-2.0
 */

/**
 * @fileoverview Object responsible for workspace search.
 * @author aschmiedt@google.com (Abby Schmiedt)
 * @author kozbial@google.com (Monica Kozbial)
 */


import { injectSearchCss } from './css.js';
import * as Blockly from 'blockly/core';

export class WorkspaceSearch {
  /**
   * Class for workspace search.
   * @param {!Blockly.WorkspaceSvg} workspace
   */
  constructor(workspace) {
    /**
     * The workspace the search bar sits in.
     * @type {!Blockly.WorkspaceSvg}
     * @private
     */
    this.workspace_ = workspace;

    /**
     * HTML container for the search bar.
     * @type {?HTMLElement}
     * @private
     */
    this.HtmlDiv_ = null;

    /**
     * The text input for the search bar.
     * @type {?HTMLInputElement}
     * @private
     */
    this.textInput_ = null;

    /**
     * The placeholder text for the search bar input.
     * @type {string}
     * @private
     */
    this.textInputPlaceholder_ = 'Search';

    /**
     * A list of blocks that came up in the search
     * @type {!Array.<Blockly.BlockSvg>}
     * @protected
     */
    this.blocks_ = [];

    /**
     * Index of the currently "selected" block in the blocks array.
     * @type {number}
     * @protected
     */
    this.currentBlockIndex_ = -1;

    /**
     * Currently "selected" block.
     * @type {Blockly.BlockSvg}
     * @protected
     */
    this.currentBlock_ = null;

    /**
     * The search text.
     * @type {string}
     * @protected
     */
    this.searchText_ = '';

    /**
     * Whether to search as input changes as opposed to on enter.
     * @type {boolean}
     */
    this.searchOnInput = true;

    /**
     * Whether search should be case sensitive.
     * @type {boolean}
     */
    this.caseSensitive = false;

    /**
     * Whether search should preserve the currently selected block by default.
     * @type {boolean}
     */
    this.preserveSelected = true;
  }

  /**
   * Initializes the workspace search bar.
   */
  init() {
    injectSearchCss();
    this.createDom_();
    this.setVisible(false);
  }

  /**
   * Creates and injects the search bar's DOM.
   * @protected
   */
  createDom_() {
    /*
     * Creates the search bar. The generated search bar looks like:
     * <div class="ws-search'>
     *   <div class="ws-search-container'>
     *     <div class="ws-search-content'>
     *       <div class="ws-search-input'>
     *         [... text input goes here ...]
     *       </div>
     *       [... actions div goes here ...]
     *     </div>
     *     [... close button goes here ...]
     *   </div>
     * </div>
     */
    const parentSvg = this.workspace_.getParentSvg();
    parentSvg.parentNode.addEventListener('keydown',
        evt => this.onWorkspaceKeyDown_(/** @type {KeyboardEvent} */ evt));

    this.HtmlDiv_ = document.createElement('div');
    Blockly.utils.dom.addClass(this.HtmlDiv_, 'ws-search');
    this.positionSearchBar();

    const searchContainer = document.createElement('div');
    Blockly.utils.dom.addClass(searchContainer, 'ws-search-container');

    const searchContent = document.createElement('div');
    Blockly.utils.dom.addClass(searchContent, 'ws-search-content');
    searchContainer.append(searchContent);

    const inputWrapper = document.createElement('div');
    Blockly.utils.dom.addClass(inputWrapper, 'ws-search-input');
    this.textInput_ = this.createTextInput_();
    inputWrapper.append(this.textInput_);
    searchContent.append(inputWrapper);

    const actionDiv = this.createActionsDiv_();
    searchContent.append(actionDiv);
    searchContainer.append(this.createCloseBtn_());

    this.HtmlDiv_.append(searchContainer);

    parentSvg.parentNode.insertBefore(this.HtmlDiv_, parentSvg);
  }

  /**
   * Creates the text input for the search bar.
   * @return {!HTMLInputElement} A text input for the search bar.
   * @protected
   */
  createTextInput_() {
    let textInput = document.createElement('input');
    textInput.type = 'text';
    textInput.setAttribute('placeholder', this.textInputPlaceholder_);
    textInput.addEventListener('keydown',
        evt => this.onKeyDown_(/** @type {KeyboardEvent} */ evt));
    textInput.addEventListener('input', () => this.onInput_());
    textInput.addEventListener('click',
        () => this.searchAndHighlight(this.preserveSelected));
    return textInput;
  }

  /**
   * Creates the div that holds all of the search bar actions.
   * @return {!HTMLDivElement} A div holding search bar actions.
   * @protected
   */
  createActionsDiv_() {
    const actions = document.createElement('div');
    Blockly.utils.dom.addClass(actions, 'ws-search-actions');
    // Add all the buttons for the search bar
    const upBtn = this.createBtn_('up-btn', 'Find previous',
        () => this.previous());
    const downBtn = this.createBtn_('down-btn', 'Find next',
        () => this.next());
    actions.append(upBtn);
    actions.append(downBtn);
    return actions;
  }

  /**
   * Creates the button used for closing the search bar.
   * @return {!HTMLElement} A button for closing the search bar.
   * @protected
   */
  createCloseBtn_() {
    return this.createBtn_('close-btn', 'Close search bar',
        () => this.close());
  }

  /**
   * Creates a button for the workspace search bar.
   * @param {string} className The class name for the button.
   * @param {string} text The text to display to the screen reader.
   * @param {!Function} onClickFn The function to call when the user clicks on
   *    the button.
   * @return {HTMLButtonElement} The created button.
   * @private
   */
  createBtn_(className, text, onClickFn) {
    // Create a span holding text to be used for accessibility purposes.
    const textSpan = document.createElement('span');
    textSpan.innerText = text;
    Blockly.utils.dom.addClass(textSpan, 'btn-text');

    // Create the button
    const btn = document.createElement('button');
    Blockly.utils.dom.addClass(btn, className);
    btn.addEventListener('click', onClickFn);
    // TODO: Review Blockly's key handling to see if there is a way to avoid
    //  needing to call stopPropogation().
    btn.addEventListener('keydown', e => {
      if (e.key === "Enter") {
        onClickFn(e);
        e.preventDefault();  
      } else if (e.key === "Escape") {
        this.close();
      }
      e.stopPropagation();
    });
    btn.append(textSpan);
    return btn;
  }

  /**
   * Positions the search bar based on where the workspace's toolbox is.
   */
  positionSearchBar() {
    // TODO: Handle positioning search bar when window is resized.
    const metrics = this.workspace_.getMetrics();
    if (this.workspace_.RTL) {
      this.HtmlDiv_.style.left = metrics.absoluteLeft + 'px';
    } else {
      if (metrics.toolboxPosition == Blockly.TOOLBOX_AT_RIGHT) {
        this.HtmlDiv_.style.right = metrics.toolboxWidth + 'px';
      } else {
        this.HtmlDiv_.style.right = '0';
      }
    }
    this.HtmlDiv_.style.top = metrics.absoluteTop + 'px';
  }

  /**
   * Handles input value change in search bar.
   * @private
   */
  onInput_() {
    if (this.searchOnInput) {
      const inputValue = this.textInput_.value;
      if (inputValue !== this.searchText_) {
        this.setSearchText_(inputValue);
        this.searchAndHighlight(this.preserveSelected);
      }
    }
  }

  /**
   * Handles a key down for the search bar.
   * @param {KeyboardEvent} e The key down event.
   * @private
   */
  onKeyDown_(e) {
    if (e.key === 'Escape') {
      this.close();
    } else if (e.key === 'Enter') {
      if (this.searchOnInput) {
        this.next();
      } else {
        this.setSearchText_(this.textInput_.value);
        this.searchAndHighlight(this.preserveSelected);
      }
    }
  }

  /**
   * Opens the search bar when Control F or Command F are used on the workspace.
   * @param {KeyboardEvent} e The key down event.
   * @private
   */
  onWorkspaceKeyDown_(e) {
    // TODO: Look into handling keyboard shortcuts on workspace in Blockly.
    if ((e.ctrlKey || e.metaKey) && e.key === "f") {
      this.open();
      e.preventDefault();
    }
  }

  /**
   * Selects the previous block.
   */
  previous() {
    if (!this.blocks_.length) {
      return;
    }
    this.setCurrentBlock_(this.currentBlockIndex_ - 1);
  }

  /**
   * Selects the next block.
   */
  next() {
    if (!this.blocks_.length) {
      return;
    }
    this.setCurrentBlock_(this.currentBlockIndex_ + 1);
  }

  /**
   * Sets the placeholder text for the search bar text input.
   * @param {string} placeholderText The placeholder text.
   */
  setSearchPlaceholder(placeholderText) {
    this.textInputPlaceholder_ = placeholderText;
    if (this.textInput_) {
      this.textInput_.setAttribute('placeholder', this.textInputPlaceholder_);
    }
  }

  /**
   * Sets search text.
   * @param {string} text
   * @protected
   */
  setSearchText_(text) {
    this.searchText_ = text.trim();
  }

  /**
   * Changes the currently "selected" block and adds extra highlight.
   * @param {number} index Index of block to set as current. Number is wrapped.
   * @protected
   */
  setCurrentBlock_(index) {
    if (!this.blocks_.length) {
      return;
    }
    if (this.currentBlock_) {
      this.unhighlightCurrentSelection_(this.currentBlock_);
    }
    this.currentBlockIndex_ =
        (index % this.blocks_.length + this.blocks_.length) %
        this.blocks_.length;
    this.currentBlock_ = this.blocks_[this.currentBlockIndex_];
    this.highlightCurrentSelection_(this.currentBlock_);
    this.updateCursor_();
    this.scrollToVisible_(this.currentBlock_);
  }

  /**
   * Opens the search bar.
   */
  open() {
    this.setVisible(true);
    this.updateMarker_();
    this.textInput_.focus();
    if (this.searchText_) {
      this.searchAndHighlight();
    }
  }

  /**
   * Marks the user's current position when opening the search bar.
   */
  updateMarker_() {
    const marker = this.workspace_.getMarker(Blockly.navigation.MARKER_NAME);
    if (this.workspace_.keyboardAccessibilityMode && marker &&
        !marker.getCurNode()) {
      const curNode = this.workspace_.getCursor().getCurNode();
      marker.setCurNode(curNode);
    }
  }

  /**
   * Closes the search bar.
   */
  close() {
    this.setVisible(false);
    this.workspace_.markFocused();
    this.clearBlocks();
  }

  /**
   * Shows or hides the workspace search bar.
   * @param {boolean} show Whether to set the search bar as visible.
   */
  setVisible(show) {
    this.HtmlDiv_.style.display = show ? 'flex' : 'none';
  }

  /**
   * Searches the workspace for the current search term and highlights matching
   * blocks.
   * @param {boolean=} preserveCurrent Whether to preserve the current block
   *    if it is included in the new matching blocks.
   */
  searchAndHighlight(preserveCurrent) {
    let oldCurrentBlock = this.currentBlock_;
    this.clearBlocks();
<<<<<<< HEAD
    this.populateBlocks_();
    this.highlightSearchGroup(this.blocks_);
=======
    this.blocks_ = this.getMatchingBlocks_(
        this.workspace_, this.searchText_, this.caseSensitive);
    this.highlightBlocks();
>>>>>>> 1fe33dba
    let currentIdx = 0;
    if (preserveCurrent) {
      currentIdx = this.blocks_.indexOf(oldCurrentBlock);
      currentIdx = currentIdx > -1 ? currentIdx : 0;
    }
    this.setCurrentBlock_(currentIdx);
  }

  /**
   * Returns pool of blocks to search from.
   * @param {!Blockly.WorkspaceSvg} workspace The workspace to get blocks from.
   * @return {!Array.<!Blockly.BlockSvg>} The search pool of blocks to use.
   * @private
  */
  getSearchPool_(workspace) {
    const blocks = (
        /** @type {!Array.<!Blockly.BlockSvg>} */
        workspace.getAllBlocks(true));
    return blocks.filter(function(block) {
      // Filter out blocks contained inside of another collapsed block.
      const surroundParent = block.getSurroundParent();
      return !surroundParent || !surroundParent.isCollapsed();
    });
  }

  /**
   * Returns whether the given block matches the search text.
   * @param {!Blockly.BlockSvg} block The block to check.
   * @param {string} searchText The search text. Note if the search is case
   *    insensitive, this will be passed already converted to lowercase letters.
   * @param {boolean} caseSensitive Whether the search is caseSensitive.
   * @return {boolean} Whether the block matches the search text.
   * @private
   */
  isBlockMatch_(block, searchText, caseSensitive) {
    let blockText = '';
    if (block.isCollapsed()) {
      // Search the whole string for collapsed blocks.
      blockText = block.toString();
    } else {
      const topBlockText = [];
      block.inputList.forEach(function(input) {
        input.fieldRow.forEach(function(field) {
          topBlockText.push(field.getText());
        });
      });
      blockText = topBlockText.join(' ').trim();
    }
    if (!caseSensitive) {
      blockText = blockText.toLowerCase();
    }
    return blockText.includes(searchText);
  }

  /**
   * Returns blocks that match the given search text.
   * @param {!Blockly.WorkspaceSvg} workspace The workspace to search.
   * @param {string} searchText The search text.
   * @param {boolean} caseSensitive Whether the search should be case sensitive.
   * @return {!Array.<Blockly.BlockSvg>} blocks The blocks that match the search
   *    text.
   * @protected
   */
  getMatchingBlocks_(workspace, searchText, caseSensitive) {
    if (!searchText) {
      return [];
    }
    if (!this.caseSensitive) {
      searchText = searchText.toLowerCase();
    }
    const searchGroup = this.getSearchPool_(workspace);
    return searchGroup.filter(
        block => this.isBlockMatch_(block, searchText, caseSensitive));
  }

  /**
   * Clears the selection group and current block.
   */
  clearBlocks() {
    this.unhighlightSearchGroup(this.blocks_);
    if (this.currentBlock_) {
      this.unhighlightCurrentSelection_(this.currentBlock_);
    }
    this.currentBlock_ = null;
    this.currentBlockIndex_ = -1;
    this.blocks_ = [];
  }

  /**
   * Updates the location of the cursor if the user is in keyboard accessibility
   * mode.
   * @protected
   */
  updateCursor_() {
    if (this.workspace_.keyboardAccessibilityMode) {
      const currAstNode = Blockly.navigation.getTopNode(this.currentBlock_);
      this.workspace_.getCursor().setCurNode(currAstNode);
    }
  }

  /**
   * Adds "current selection" highlight to the provided block.
   * Highlights the provided block as the "current selection".
   * @param {!Blockly.BlockSvg} currentBlock The block to highlight.
   * @protected
   */
  highlightCurrentSelection_(currentBlock) {
    const path = currentBlock.pathObject.svgPath;
    Blockly.utils.dom.addClass(path, 'search-current');
  }

  /**
   * Removes "current selection" highlight from provided block.
   * @param {Blockly.BlockSvg} currentBlock The block to unhighlight.
   * @protected
   */
  unhighlightCurrentSelection_(currentBlock) {
    const path = currentBlock.pathObject.svgPath;
    Blockly.utils.dom.removeClass(path, 'search-current');
  }

  /**
   * Adds highlight to the provided blocks.
   * @param {!Array.<Blockly.BlockSvg>} blocks The blocks to highlight.
   * @protected
   */
  highlightSearchGroup(blocks) {
    blocks.forEach(function(block) {
      const blockPath = block.pathObject.svgPath;
      Blockly.utils.dom.addClass(blockPath, 'search-highlight');
    });
  }

  /**
   * Removes highlight from the provided blocks.
   * @param {!Array.<Blockly.BlockSvg>} blocks The blocks to unhighlight.
   * @protected
   */
  unhighlightSearchGroup(blocks) {
    blocks.forEach(function(block) {
      const blockPath = block.pathObject.svgPath;
      Blockly.utils.dom.removeClass(blockPath, 'search-highlight');
    });
  }

  /**
   * Scrolls workspace to bring given block into view.
   * @param {!Blockly.BlockSvg} block The block to bring into view.
   * @protected
   */
  scrollToVisible_(block) {
    if (!this.workspace_.isMovable()) {
      // Cannot scroll to block in a non-movable workspace.
      return;
    }
    // XY is in workspace coordinates.
    const xy = block.getRelativeToSurfaceXY();
    const scale = this.workspace_.scale;

    // Block bounds in pixels relative to the workspace origin (0,0 is centre).
    const width = block.width * scale;
    const height = block.height * scale;
    const top = xy.y * scale;
    const bottom = (xy.y + block.height) * scale;
    // In RTL the block's position is the top right of the block, not top left.
    const left = this.workspace_.RTL ? xy.x * scale - width: xy.x * scale;
    const right = this.workspace_.RTL ? xy.x * scale : xy.x * scale +  width;

    const metrics = this.workspace_.getMetrics();

    let targetLeft = metrics.viewLeft;
    const overflowLeft = left < metrics.viewLeft;
    const overflowRight = right > metrics.viewLeft + metrics.viewWidth;
    const wideBlock = width > metrics.viewWidth;

    if ((!wideBlock && overflowLeft) || (wideBlock && !this.workspace_.RTL)) {
      // Scroll to show left side of block
      targetLeft = left;
    } else if ((!wideBlock && overflowRight) ||
        (wideBlock && this.workspace_.RTL)) {
      // Scroll to show right side of block
      targetLeft = right - metrics.viewWidth;
    }

    let targetTop = metrics.viewTop;
    const overflowTop = top < metrics.viewTop;
    const overflowBottom = bottom > metrics.viewTop + metrics.viewHeight;
    const tallBlock = height > metrics.viewHeight;

    if (overflowTop || (tallBlock && overflowBottom)) {
      // Scroll to show top of block
      targetTop = top;
    } else if (overflowBottom) {
      // Scroll to show bottom of block
      targetTop = bottom - metrics.viewHeight;
    }
    if (targetLeft !== metrics.viewLeft || targetTop !== metrics.viewTop) {
      const activeEl = document.activeElement;
      this.workspace_.scroll(-targetLeft, -targetTop);
      if (activeEl) {
        // Blockly.WidgetDiv.hide called in scroll is taking away focus.
        // TODO: Review setFocused call in Blockly.WidgetDiv.hide.
        activeEl.focus();
      }
    }
  }
}<|MERGE_RESOLUTION|>--- conflicted
+++ resolved
@@ -406,14 +406,9 @@
   searchAndHighlight(preserveCurrent) {
     let oldCurrentBlock = this.currentBlock_;
     this.clearBlocks();
-<<<<<<< HEAD
-    this.populateBlocks_();
-    this.highlightSearchGroup(this.blocks_);
-=======
     this.blocks_ = this.getMatchingBlocks_(
         this.workspace_, this.searchText_, this.caseSensitive);
-    this.highlightBlocks();
->>>>>>> 1fe33dba
+    this.highlightSearchGroup(this.blocks_);
     let currentIdx = 0;
     if (preserveCurrent) {
       currentIdx = this.blocks_.indexOf(oldCurrentBlock);
