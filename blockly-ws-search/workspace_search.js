--- conflicted
+++ resolved
@@ -108,18 +108,11 @@
     // TODO: Figure out how we are going to deal with translating.
     textInput.setAttribute('placeholder', 'Search');
     this.textInput_ = textInput;
-<<<<<<< HEAD
-    Blockly.bindEventWithChecks_(textInput, 'keydown', this, this.onKeyDown_);
-    Blockly.bindEventWithChecks_(textInput, 'input', this, this.onInput_);
-    textInput.addEventListener('click', evt => this.onInputClick_(evt));
-    Blockly.bindEventWithChecks_(svg.parentNode, 'keydown', this,
-        this.onWorkspaceKeyDown_);
-=======
     textInput.addEventListener('keydown', evt => this.onKeyDown_(evt));
     textInput.addEventListener('input', evt => this.onInput_(evt));
+    textInput.addEventListener('click', evt => this.onInputClick_(evt));
     svg.parentNode.addEventListener('keydown',
         evt => this.onWorkspaceKeyDown_(evt));
->>>>>>> 5ecaaa91
 
     // Add all the buttons for the search bar
     const upBtn = this.createBtn_('upBtn', 'Find previous',
