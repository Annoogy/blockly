--- conflicted
+++ resolved
@@ -85,29 +85,12 @@
      * @type {boolean}
      */
     this.searchOnInput = true;
-<<<<<<< HEAD
-=======
 
     /**
      * Whether search should be case sensitive.
      * @type {boolean}
      */
     this.caseSensitive = false;
-
-    /**
-     * HTML container for the workspace search bar.
-     * @type {?HTMLElement}
-     * @private
-     */
-    this.HtmlDiv_ = null;
-
-    /**
-     * The input for the search text.
-     * @type {?HTMLTextInput}
-     * @private
-     */
-    this.textInput_ = null;
->>>>>>> 93c88b2d
   }
 
   /**
