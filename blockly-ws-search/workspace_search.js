--- conflicted
+++ resolved
@@ -108,15 +108,18 @@
     // TODO: Figure out how we are going to deal with translating.
     textInput.setAttribute('placeholder', 'Search');
     this.textInput_ = textInput;
-    Blockly.bindEventWithChecks_(textInput, 'keydown', this, this.onKeyDown_);
-    Blockly.bindEventWithChecks_(textInput, 'input', this, this.onInput_);
-    Blockly.bindEventWithChecks_(svg.parentNode, 'keydown', this,
-        this.onWorkspaceKeyDown_);
+    textInput.addEventListener('keydown', this.onKeyDown_.bind(this));
+    textInput.addEventListener('input', this.onInput_.bind(this));
+    svg.parentNode.addEventListener('keydown',
+        this.onWorkspaceKeyDown_.bind(this));
 
     // Add all the buttons for the search bar
-    var upBtn = this.createBtn_('upBtn', 'Find previous', this.previous_.bind(this));
-    var downBtn = this.createBtn_('downBtn', 'Find next', this.next_.bind(this));
-    var closeBtn = this.createBtn_('closeBtn', 'Close search bar', this.close.bind(this));
+    var upBtn = this.createBtn_('upBtn', 'Find previous', 
+        this.previous_.bind(this));
+    var downBtn = this.createBtn_('downBtn', 'Find next', 
+        this.next_.bind(this));
+    var closeBtn = this.createBtn_('closeBtn', 'Close search bar', 
+        this.close.bind(this));
     this.HtmlDiv = document.createElement('div');
     Blockly.utils.dom.addClass(this.HtmlDiv, 'workspaceSearchBar');
 
@@ -277,10 +280,7 @@
     if (this.workspace_.rendered) {
       const currPath = this.currentBlock_.pathObject.svgPath;
       Blockly.utils.dom.addClass(currPath, 'searchCurrent');
-<<<<<<< HEAD
-      this.updateCursor_(currBlock);
-      this.scrollToVisible_(currBlock);
-=======
+      this.updateCursor_(this.currentBlock_);
       this.scrollToVisible_(this.currentBlock_);
     }
   }
@@ -297,7 +297,6 @@
         Blockly.utils.dom.removeClass(path, 'searchCurrent');
       }
       this.currentBlock_ = null;
->>>>>>> 93c88b2d
     }
   }
 
