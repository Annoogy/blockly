--- conflicted
+++ resolved
@@ -1,4 +1,3 @@
-<<<<<<< HEAD
 .btnText {
   height: 1px;
   overflow: hidden;
@@ -20,12 +19,6 @@
 
 .upBtn {
   background: url(media/keyboard_arrow_up.svg) no-repeat top left;
-=======
-.workspaceSearchContainer{
-  display: flex;
-  justify-content: flex-end;
-  padding: .25em;
->>>>>>> 626c3293
 }
 
 .workspaceSearchBar {
@@ -37,15 +30,12 @@
   padding: .25em;
   position: absolute;
   z-index: 70;
-<<<<<<< HEAD
 }
 
 .workspaceSearchBar button {
   border: none;
-=======
   right: 0px;
   background: white;
   border: solid black 1px;
   box-shadow: 5px 5px lightgrey;
->>>>>>> 626c3293
 }