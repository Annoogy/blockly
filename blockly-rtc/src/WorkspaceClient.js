/**
 * @license
 * Copyright 2019 Google LLC
 *
 * Licensed under the Apache License, Version 2.0 (the "License");
 * you may not use this file except in compliance with the License.
 * You may obtain a copy of the License at
 *
 *   http://www.apache.org/licenses/LICENSE-2.0
 *
 * Unless required by applicable law or agreed to in writing, software
 * distributed under the License is distributed on an "AS IS" BASIS,
 * WITHOUT WARRANTIES OR CONDITIONS OF ANY KIND, either express or implied.
 * See the License for the specific language governing permissions and
 * limitations under the License.
 */

/**
 * @fileoverview Class for managing client-server communication and event
 * resolution.
 * @author navil@google.com (Navil Perez)
 */

import EventEmitter from 'events';

/**
 * An action to be performed on the workspace.
 * @typedef {Object} WorkspaceAction
 * @property {!Object} event The JSON of a Blockly event.
 * @property {boolean} forward Indicates the direction to run an event.
 */

/**
 * A local representation of an entry in the database.
 * @typedef {Object} LocalEntry
 * @property {<!Array.<!Object>>} events An array of Blockly Events in JSON
 * format.
 * @property {string} entryId The id assigned to an event by the client.
 */

/**
 * A row from the database.
 * @typedef {Object} Row
 * @property {<!Array.<!Object>>} events An array of Blockly Events in JSON
 * format.
 * @property {string} entryId The id assigned to an event by the client.
 * @property {string} serverId The id assigned to an event by the server.
 */

/**
 * Class for managing events between the workspace and the server.
 * @param {string} workspaceId The id of the Blockly.Workspace instance this
 * client corresponds to.
 */
export default class WorkspaceClient {
  constructor(workspaceId, getEventsHandler, addEventsHandler, broadcastEventsHandler) {
    this.workspaceId = workspaceId;
    this.lastSync = 0;
    this.inProgress = [];
    this.notSent = [];
    this.activeChanges = [];
    this.writeInProgress = false;
    this.counter = 0;
    this.serverEvents = [];
    this.updateInProgress = false;
    this.getEventsHandler = getEventsHandler;
    this.addEventsHandler = addEventsHandler;
    this.broadcastEventsHandler = broadcastEventsHandler;
    this.listener = new EventEmitter();
  };  


  /**
   * Initiate the workspace by running all stored events and activating the
   * handling of recieving events from the server.
   * @public
   */
  async initiateWorkspace() {
    // TODO: Get an SVG of the current blocks on the workspace instead of
    // replaying history.
    const events = await this.getEventsHandler(0);
    this.addServerEvents_(events);
    if (this.broadcastEventsHandler) {
      this.broadcastEventsHandler(this.addServerEvents_.bind(this));
    } else {
      this.pollServer_();
    };
  };

  /**
   * Add an event to activeChanges.
   * @param {!Object} event The Blockly.Event JSON created by the client.
   * @public
   */
  addEvent(event) {
    this.activeChanges.push(event);
  };

  /**
   * Add the events in activeChanges to notSent. Initiates process for sending
   * local changes to the database.
   * @public
   */
  flushEvents() {
    this.notSent = this.notSent.concat(this.activeChanges);
    this.activeChanges = [];
    this.updateServer_();
  };

  /**
   * Send local changes to the server. Continuously runs until all local changes
   * have been sent.
   * @private
   */
  async updateServer_() {
    if (this.writeInProgress || this.notSent.length == 0) {
      return;
    };
    this.writeInProgress = true;
    while (this.notSent.length > 0) {
      await this.writeToDatabase_();
    };
    this.writeInProgress = false;
  };

  /**
   * Trigger an API call to write events to the database.
   * @throws Throws an error if the write was not successful.
   * @private
   */
  async writeToDatabase_() {
    this.beginWrite_();
    try {
      await this.addEventsHandler(this.inProgress[this.inProgress.length - 1]);
      this.endWrite_(true);
    } catch {
      this.endWrite_(false);
      throw Error('Failed to write to database.');
    };
  };

<<<<<<< HEAD
  /**
   * Change status of WorkspaceClient in preparation for the network call.
   * Set writeInProgress to true, adds a LocalEntry to inProgress based on
   * the events that were notSent, and clears the notSent array.
   * @private
   */
  beginWrite_() {
    this.writeInProgress = true;
    const entryId = this.workspaceId.concat(this.counter);
    this.counter +=1;
    this.inProgress.push({
=======
    /**
     * Change status of WorkspaceClient in preparation for the network call.
     * Set writeInProgress to true, adds a LocalEntry to inProgress based on
     * the events that were notSent, and clears the notSent array.
     * @private
     */
    beginWrite_() {
      this.writeInProgress = true;
      const entryId = this.workspaceId + ':' + this.counter;
      this.counter +=1;
      this.inProgress.push({
>>>>>>> c49a2e70
        events: this.notSent,
        entryId: entryId
    });
    this.notSent = [];
  };
                                                                                                                                                                                                                                                                                                                                                                                                                                                                                                                                                                                                                                                                                                                                                                                                                                                                                                                                                                                                                                                                                                                                                                                                                                                           
  /**
   * Change status of WorkspaceClient once network call completes.
   * Change writeInProgress to true. If write was successful, the LocalEntry
   * remains in inProgress, otherwise, the LocalEntry is deleted and the
   * events move back to the front of notSent.
   * @param {boolean} success Indicates the success of the database write.
   * @private
   */
  endWrite_(success) {
    if (!success) {
      this.notSent = this.inProgress[0].events.concat(this.notSent);
      this.inProgress = [];
      this.counter -=1;
    };
    this.writeInProgress = false;
  };

  /**
   * Periodically query the database for new server events and add them to
   * serverEvents.
   * @private
   */
  async pollServer_() {
    const rows = await this.queryDatabase_();
    await this.addServerEvents_(rows);
    this.pollServer_();
  };

  /**
   * Trigger an API call to query events from the database.
   * @returns {<!Array.<!Row>>} The result of the query.
   * @public
   */
  async queryDatabase_() {
    try {
      return await this.getEventsHandler(this.lastSync);
    } catch {
      return [];
    };
  };

  /**
   * Add newServerEvents to the end of this.serverEvents and initiate process of
   * applying server events to the workspace if the newServerEvents are recieved
   * in the correct order.
   * @param {<!Array.<!row>>} newServerEvents The events recieved from the server.
   * @throws Throws an error if newServerEvents are not recieved in the correct
   * order.
   * @private
   */
  async addServerEvents_(newServerEvents) {
    if (newServerEvents.length == 0) {
      return;
    }
    if (newServerEvents[0].serverId != this.lastSync + 1) {
      newServerEvents = await this.queryDatabase_();
    };
    this.lastSync = newServerEvents[newServerEvents.length-1].serverId;
    this.serverEvents.push.apply(this.serverEvents, newServerEvents);
    this.updateWorkspace_();
  };

  /**
   * Send server events to the local workspace. Continuously runs until all
   * server events have been sent.
   * @private
   */
  async updateWorkspace_() {
    if (this.updateInProgress || this.serverEvents == 0) {
      return;
    };
    this.updateInProgress = true;
    while (this.serverEvents.length > 0) {
      const newServerEvents = this.serverEvents;
      this.serverEvents = [];
      const eventQueue = await this.processQueryResults_(newServerEvents);
      this.updateInProgress = false;
      this.listener.emit('runEvents', eventQueue);
    };
  };

  /**
   * Compare the order of events in the rows retrieved from the database to
   * the stacks of local-only changes and provide a series of steps that
   * will allow the server and local workspace to converge.
   * @param {<!Array.<!Row>>} rows Rows of event entries retrieved by
   * querying the database.
   * @returns {!Array.<!WorkspaceAction>>} eventQueue An array of events and the
   * direction they should be run.
   * @private
   */
  processQueryResults_(rows) {
    const eventQueue = [];

    if (rows.length == 0) {
      return eventQueue;
    };

    this.lastSync = rows[rows.length - 1].serverId;

    // No local changes.
    if (this.notSent.length == 0 && this.inProgress.length == 0) {
      rows.forEach((row) => {
        eventQueue.push.apply(
          eventQueue, this.createWorkspaceActions_(row.events, true));
      });
      return eventQueue;
    };

    // Common root, remove common events from server events.
    if (this.inProgress.length > 0 && rows[0].entryId == this.inProgress[0].entryId) {
      rows.shift();
      this.inProgress = [];
    };

    if (rows.length > 0) {
      // Undo local events.
      eventQueue.push.apply(
        eventQueue,
        this.createWorkspaceActions_(this.notSent.slice().reverse(), false));
      if (this.inProgress.length > 0) {
        this.inProgress.slice().reverse().forEach((row) => {
          eventQueue.push.apply(eventQueue, this.createWorkspaceActions_(
            row.events.slice().reverse(), false));
        });
      };
      // Apply server events.
      rows.forEach((row) => {
        eventQueue.push.apply(
          eventQueue, this.createWorkspaceActions_(row.events, true));
        if (this.inProgress.length > 0 && row.entryId == this.inProgress[0].entryId) {
          this.inProgress.shift();
        };
      });
      // Reapply remaining local changes.
      if (this.inProgress.length > 0) {
        eventQueue.push.apply(
          eventQueue,
          this.createWorkspaceActions_(this.inProgress[0].events, true));
      };
      eventQueue.push.apply(
        eventQueue, this.createWorkspaceActions_(this.notSent, true));
    };
    return eventQueue;
  };

  /**
   * Create WorkspaceActions from a list of events.
   * @param {<!Array.<!Object>>} events An array of Blockly Events in JSON format.
   * @param {boolean} forward Indicates the direction to run an event.
   * @returns {<Array.<!WorkspaceEvent>>} An array of actions to be performed
   * on the workspace.
   * @private
   */
  createWorkspaceActions_(events, forward) {
    const eventQueue = [];
    events.forEach((event) => {
      eventQueue.push({
        event: event,
        forward: forward
      });
    });
    return eventQueue;
  };
};<|MERGE_RESOLUTION|>--- conflicted
+++ resolved
@@ -139,19 +139,7 @@
     };
   };
 
-<<<<<<< HEAD
-  /**
-   * Change status of WorkspaceClient in preparation for the network call.
-   * Set writeInProgress to true, adds a LocalEntry to inProgress based on
-   * the events that were notSent, and clears the notSent array.
-   * @private
-   */
-  beginWrite_() {
-    this.writeInProgress = true;
-    const entryId = this.workspaceId.concat(this.counter);
-    this.counter +=1;
-    this.inProgress.push({
-=======
+
     /**
      * Change status of WorkspaceClient in preparation for the network call.
      * Set writeInProgress to true, adds a LocalEntry to inProgress based on
@@ -161,9 +149,8 @@
     beginWrite_() {
       this.writeInProgress = true;
       const entryId = this.workspaceId + ':' + this.counter;
-      this.counter +=1;
+      this.counter += 1;
       this.inProgress.push({
->>>>>>> c49a2e70
         events: this.notSent,
         entryId: entryId
     });
