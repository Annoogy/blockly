/**
 * @license
 * Copyright 2021 Google LLC
 * SPDX-License-Identifier: Apache-2.0
 */

/**
 * @fileoverview Backpack that lives on top of the workspace.
 * @author kozbial@google.com (Monica Kozbial)
 */

import * as Blockly from 'blockly/core';
<<<<<<< HEAD
import {cleanBlockXML, registerAllContextMenus} from './backpack_helpers';
=======
import {cleanBlockXML} from './backpack_helpers';
import {BackpackChange, BackpackOpen} from './ui_events';
>>>>>>> 106a832a
import './backpack_monkey_patch';

/**
 * Class for backpack that can be used save blocks from the workspace for
 * future use.
 * @param {!Blockly.WorkspaceSvg} workspace The workspace to sit in.
 * @implements {Blockly.IPositionable}
 */
export class Backpack {
  /**
   * Constructor for a backpack.
   * @param {!Blockly.WorkspaceSvg} targetWorkspace The target workspace that
   *     the plugin will be added to.
   */
  constructor(targetWorkspace) {
    /**
     * The workspace.
     * @type {!Blockly.WorkspaceSvg}
     * @protected
     */
    this.workspace_ = targetWorkspace;

    // This set is part of the monkeypatch, so that a reference to the backpack
    // can be accessed on a given workspace.
    this.workspace_.backpack = this;

    /**
     * The SVG group containing the backpack.
     * @type {?SVGElement}
     * @protected
     */
    this.svgGroup_ = null;

    /**
     * Left coordinate of the backpack.
     * @type {number}
     * @private
     */
    this.left_ = 0;

    /**
     * Top coordinate of the backpack.
     * @type {number}
     * @private
     */
    this.top_ = 0;

    /**
     * Extent of hotspot on all sides beyond the size of the image.
     * @const {number}
     * @private
     */
    this.HOTSPOT_MARGIN_ = 10;

    /**
     * Top offset for backpack in svg.
     * @type {number}
     * @private
     */
    this.SPRITE_TOP_ = 10;

    /**
     * Left offset for backpack in svg.
     * @type {number}
     * @private
     */
    this.SPRITE_LEFT_ = 20;

    /**
     * Width/Height of svg.
     * @type {number}
     * @const
     * @private
     */
    this.SPRITE_SIZE_ = 80;

    /**
     * Width of the backpack. Used for clip path.
     * @type {number}
     * @const
     * @private
     */
    this.WIDTH_ = 40;

    /**
     * Height of the backpack. Used for clip path.
     * @type {number}
     * @const
     * @private
     */
    this.HEIGHT_ = 60;

    /**
     * Distance between backpack and bottom or top edge of workspace.
     * @type {number}
     * @const
     * @private
     */
    this.MARGIN_VERTICAL_ = 20;

    /**
     * Distance between backpack and right or left edge of workspace.
     * @type {number}
     * @const
     * @private
     */
    this.MARGIN_HORIZONTAL_ = 20;
    /**
     * Array holding info needed to unbind events.
     * Used for disposing.
     * @type {!Array<!Blockly.browserEvents.Data>}
     * @protected
     */
    this.boundEvents_ = [];

    /**
     * Whether this has been initialized.
     * @type {boolean}
     * @protected
     */
    this.initialized_ = false;

    /**
     * A list of XML (stored as strings) representing blocks in the backpack.
     * @type {!Array<string>}
     * @protected
     */
    this.contents_ = [];

    /**
     * The backpack flyout. Initialized during init.
     * @type {?Blockly.IFlyout}
     * @protected
     */
    this.flyout_ = null;
  }

  /**
   * Initializes the backpack.
   */
  init() {
    this.workspace_.getPluginManager().addPlugin({
      id: 'backpack',
      plugin: this,
      weight: 2,
      types: [Blockly.PluginManager.Type.POSITIONABLE],
    });
    this.initFlyout_();
    this.createDom_();
    this.initialized_ = true;
    this.workspace_.resize();
    // TODO: Add customization for which context menus to register.
    registerAllContextMenus(this.workspace_);
  }

  /**
   * Disposes of workspace search.
   * Unlink from all DOM elements and remove all event listeners
   * to prevent memory leaks.
   */
  dispose() {
    if (this.svgGroup_) {
      Blockly.utils.dom.removeNode(this.svgGroup_);
    }
    for (const event of this.boundEvents_) {
      Blockly.unbindEvent_(event);
    }
    this.boundEvents_.length = 0;
  }

  /**
   * Creates and initializes the flyout and inserts it into the dom.
   * @protected
   */
  initFlyout_() {
    // Create flyout options.
    const flyoutWorkspaceOptions = new Blockly.Options(
        /** @type {!Blockly.BlocklyOptions} */
        ({
          'scrollbars': true,
          'parentWorkspace': this.workspace_,
          'rtl': this.workspace_.RTL,
          'oneBasedIndex': this.workspace_.options.oneBasedIndex,
          'renderer': this.workspace_.options.renderer,
          'rendererOverrides': this.workspace_.options.rendererOverrides,
          'move': {
            'scrollbars': true,
          },
        }));
    // Create vertical or horizontal flyout.
    if (this.workspace_.horizontalLayout) {
      flyoutWorkspaceOptions.toolboxPosition =
          (this.workspace_.toolboxPosition ===
              Blockly.utils.toolbox.Position.TOP) ?
              Blockly.utils.toolbox.Position.BOTTOM :
              Blockly.utils.toolbox.Position.TOP;
      const HorizontalFlyout = Blockly.registry.getClassFromOptions(
          Blockly.registry.Type.FLYOUTS_HORIZONTAL_TOOLBOX,
          this.workspace_.options, true);
      this.flyout_ = new HorizontalFlyout(flyoutWorkspaceOptions);
    } else {
      flyoutWorkspaceOptions.toolboxPosition =
          (this.workspace_.toolboxPosition ===
              Blockly.utils.toolbox.Position.RIGHT) ?
              Blockly.utils.toolbox.Position.LEFT :
              Blockly.utils.toolbox.Position.RIGHT;
      const VerticalFlyout = Blockly.registry.getClassFromOptions(
          Blockly.registry.Type.FLYOUTS_VERTICAL_TOOLBOX,
          this.workspace_.options, true);
      this.flyout_ = new VerticalFlyout(flyoutWorkspaceOptions);
    }
    // Add flyout to DOM.
    const parentNode = this.workspace_.getParentSvg().parentNode;
    parentNode.appendChild(this.flyout_.createDom(Blockly.utils.Svg.SVG));
    this.flyout_.init(this.workspace_);
  }

  /**
   * Creates DOM for ui element and attaches event listeners.
   * @protected
   */
  createDom_() {
    this.svgGroup_ = Blockly.utils.dom.createSvgElement(
        Blockly.utils.Svg.G, {}, null);
    const rnd = String(Math.random()).substring(2);
    const clip = Blockly.utils.dom.createSvgElement(
        Blockly.utils.Svg.CLIPPATH,
        {'id': 'blocklyBackpackClipPath' + rnd},
        this.svgGroup_);
    Blockly.utils.dom.createSvgElement(
        Blockly.utils.Svg.RECT,
        {
          'width': this.WIDTH_,
          'height': this.HEIGHT_,
        },
        clip);
    this.svgImg_ = Blockly.utils.dom.createSvgElement(
        Blockly.utils.Svg.IMAGE,
        {
          'class': 'blocklyBackpack',
          'clip-path': 'url(#blocklyBackpackClipPath' + rnd + ')',
          'width': this.SPRITE_SIZE_ + 'px',
          'x': -this.SPRITE_LEFT_,
          'height': this.SPRITE_SIZE_ + 'px',
          'y': -this.SPRITE_TOP_,
        },
        this.svgGroup_);
    this.svgImg_.setAttributeNS(Blockly.utils.dom.XLINK_NS, 'xlink:href',
        BACKPACK_SVG_DATAURI);

    Blockly.utils.dom.insertAfter(
        this.svgGroup_, this.workspace_.getBubbleCanvas());

    // Attach listeners.
    this.addEvent_(
        this.svgGroup_, 'mousedown', this, this.blockMouseDownWhenOpenable_);
    this.addEvent_(
        this.svgGroup_, 'mouseup', this, this.onClick_);
    this.addEvent_(
        this.svgGroup_, 'mouseover', this, this.onDragEnter);
    this.addEvent_(
        this.svgGroup_, 'mouseout', this, this.onDragExit);
  }

  /**
   * Helper method for adding an event.
   * @param {!Element} node Node upon which to listen.
   * @param {string} name Event name to listen to (e.g. 'mousedown').
   * @param {Object} thisObject The value of 'this' in the function.
   * @param {!Function} func Function to call when event is triggered.
   * @private
   */
  addEvent_(node, name, thisObject, func) {
    // bindEventWithChecks_ quashes events too aggressively. See:
    // https://groups.google.com/forum/#!topic/blockly/QF4yB9Wx00s
    // Using bindEventWithChecks_ for blocking mousedown causes issue in mobile.
    // See #4303
    const event = Blockly.bindEvent_(node, name, thisObject, func);
    this.boundEvents_.push(event);
  }

  /**
   * Returns the backpack flyout.
   * @return {?Blockly.IFlyout} The backpack flyout.
   * @public
   */
  getFlyout() {
    return this.flyout_;
  }

  /**
   * Returns the bounding rectangle of the drag target area in pixel units
   * relative to the Blockly injection div.
   * @return {!Blockly.utils.Rect} The plugin’s bounding box.
   */
  getTargetArea() {
    if (!this.svgGroup_) {
      return null;
    }

    const clientRect = this.svgGroup_.getBoundingClientRect();
    const top = clientRect.top + this.SPRITE_TOP_ - this.HOTSPOT_MARGIN_;
    const bottom = top + this.HEIGHT_ + 2 * this.HOTSPOT_MARGIN_;
    const left = clientRect.left + this.SPRITE_LEFT_ - this.HOTSPOT_MARGIN_;
    const right = left + this.WIDTH_ + 2 * this.HOTSPOT_MARGIN_;
    return new Blockly.utils.Rect(top, bottom, left, right);
  }

  /**
   * Returns the bounding rectangle of the UI element in pixel units relative to
   * the Blockly injection div.
   * @return {!Blockly.utils.Rect} The plugin’s bounding box.
   */
  getBoundingRectangle() {
    return new Blockly.utils.Rect(
        this.top_, this.top_ + this.HEIGHT_,
        this.left_, this.left_ + this.WIDTH_);
  }

  /**
   * Positions the backpack.
   * It is positioned in the opposite corner to the corner the
   * categories/toolbox starts at.
   * @param {!Blockly.MetricsManager.UiMetrics} metrics The workspace metrics.
   * @param {!Array<!Blockly.utils.Rect>} savedPositions List of rectangles that
   *     are already on the workspace.
   */
  position(metrics, savedPositions) {
    if (!this.initialized_) {
      return;
    }
    const hasVerticalScrollbars = this.workspace_.scrollbar &&
        this.workspace_.scrollbar.canScrollHorizontally();
    const hasHorizontalScrollbars = this.workspace_.scrollbar &&
        this.workspace_.scrollbar.canScrollVertically();

    if (metrics.toolboxMetrics.position === Blockly.TOOLBOX_AT_LEFT ||
        (this.workspace_.horizontalLayout && !this.workspace_.RTL)) {
      // Right corner placement.
      this.left_ = metrics.absoluteMetrics.left + metrics.viewMetrics.width -
          this.WIDTH_ - this.MARGIN_HORIZONTAL_;
      if (hasVerticalScrollbars && !this.workspace_.RTL) {
        this.left_ -= Blockly.Scrollbar.scrollbarThickness;
      }
    } else {
      // Left corner placement.
      this.left_ = this.MARGIN_HORIZONTAL_;
      if (hasVerticalScrollbars && this.workspace_.RTL) {
        this.left_ += Blockly.Scrollbar.scrollbarThickness;
      }
    }

    const startAtBottom =
        metrics.toolboxMetrics.position === Blockly.TOOLBOX_AT_BOTTOM;
    if (startAtBottom) {
      // Bottom corner placement
      this.top_ = metrics.absoluteMetrics.top + metrics.viewMetrics.height -
          this.HEIGHT_ - this.MARGIN_VERTICAL_;
      if (hasHorizontalScrollbars) {
        // The horizontal scrollbars are always positioned on the bottom.
        this.top_ -= Blockly.Scrollbar.scrollbarThickness;
      }
    } else {
      // Upper corner placement
      this.top_ = metrics.absoluteMetrics.top + this.MARGIN_VERTICAL_;
    }

    // Check for collision and bump if needed.
    let boundingRect = this.getBoundingRectangle();
    for (let i = 0, otherEl; (otherEl = savedPositions[i]); i++) {
      if (boundingRect.intersects(otherEl)) {
        if (startAtBottom) { // Bump up.
          this.top_ = otherEl.top - this.HEIGHT_ - this.MARGIN_VERTICAL_;
        } else { // Bump down.
          this.top_ = otherEl.bottom + this.MARGIN_VERTICAL_;
        }
        // Recheck other savedPositions
        boundingRect = this.getBoundingRectangle();
        i = -1;
      }
    }

    this.svgGroup_.setAttribute('transform',
        'translate(' + this.left_ + ',' + this.top_ + ')');
  }

  /**
   * Returns the count of items in the backpack.
   * @return {number} The count of items.
   */
  getCount() {
    return this.contents_.length;
  }

  /**
   * Returns backpack contents.
   * @return {!Array<string>} The backpack contents.
   */
  getContents() {
    // Return a shallow copy of the contents array.
    return [...this.contents_];
  }

  /**
   * Empties the backpack's contents. If the contents-flyout is currently open
   * it will be closed.
   */
  empty() {
    if (!this.getCount()) {
      return;
    }
    this.contents_ = [];
    Blockly.Events.fire(new BackpackChange(this.workspace_.id));
    this.close();
  }

  /**
   * Handles a block drop on this backpack.
   * @param {!Blockly.BlockSvg} block The block being dropped on the backpack.
   */
  handleBlockDrop(block) {
    this.addBlock(block);
  }

  /**
   * Converts the provided block into a cleaned XML string.
   * @param {!Blockly.Block} block Block to convert.
   * @return {string} The cleaned XML string.
   * @private
   */
  blockToCleanXmlString_(block) {
    return cleanBlockXML(Blockly.Xml.blockToDom(block));
  }

  /**
   * Returns whether the backpack contains a duplicate of the provided Block.
   * @param {!Blockly.Block} block Block to check.
   * @return {boolean} Whether the backpack contains a duplicate of the provided
   *     Block.
   */
  containsBlock(block) {
    const cleanedBlockXml = this.blockToCleanXmlString_(block);
    return this.contents_.indexOf(cleanedBlockXml) !== -1;
  }

  /**
   * Adds Block to backpack.
   * @param {!Blockly.Block} block Block to be added to the backpack.
   */
  addBlock(block) {
    this.addItem(this.blockToCleanXmlString_(block));
  }

  /**
   * Removes Block from the backpack.
   * @param {!Blockly.Block} block Block to be removed from the backpack.
   */
  removeBlock(block) {
    this.removeItem(this.blockToCleanXmlString_(block));
  }

  /**
   * Adds item to backpack.
   * @param {string} item Text representing the XML tree of a block to add,
   *     cleaned of all unnecessary attributes.
   */
  addItem(item) {
    this.addItems([item]);
  }

  /**
   * Adds multiple items to the backpack.
   * @param {!Array<string>} items The backpack contents to add.
   */
  addItems(items) {
    this.contents_.unshift(...this.filterDuplicates_(items));
    Blockly.Events.fire(new BackpackChange(this.workspace_.id));
  }

  /**
   * Removes item from the backpack.
   * @param {string} item Text representing the XML tree of a block to remove,
   * cleaned of all unnecessary attributes.
   */
  removeItem(item) {
    const itemIndex = this.contents_.indexOf(item);
    if (itemIndex !== -1) {
      this.contents_.splice(itemIndex, 1);
      this.maybeRefreshFlyoutContents_();
      // TODO: Fire UI event for Backpack content change.
    }
  }

  /**
   * Sets backpack contents.
   * @param {!Array<string>} contents The new backpack contents.
   */
  setContents(contents) {
<<<<<<< HEAD
    this.contents_ = [...contents];
    while (this.contents_.length > this.maxItems_) {
      this.contents_.pop();
    }
    this.maybeRefreshFlyoutContents_();
    // TODO: Fire UI event for Backpack content change.
=======
    this.contents_ = [];
    this.contents_ = this.filterDuplicates_(contents);
    Blockly.Events.fire(new BackpackChange(this.workspace_.id));
>>>>>>> 106a832a
  }

  /**
   * Returns a filtered list without duplicates within itself and without any
   * shared elements with this.contents_.
   * @param {!Array<string>} array The array of items to filter.
   * @return {!Array<string>} The filtered list.
   * @private
   */
  filterDuplicates_(array) {
    return array.filter((item, idx) => {
      return array.indexOf(item) === idx && this.contents_.indexOf(item) === -1;
    });
    this.maybeRefreshFlyoutContents_();
  }

  /**
   * Returns whether the backpack is open-able.
   * @return {boolean} Whether the backpack is open-able.
   * @protected
   */
  isOpenable_() {
    return !this.isOpen();
  }

  /**
   * Returns whether the backpack is open.
   * @return {boolean} Whether the backpack is open.
   */
  isOpen() {
    return this.flyout_.isVisible();
  }

  /**
   * Opens the backpack flyout.
   */
  open() {
    if (!this.isOpenable_()) {
      return;
    }
    const xml = this.contents_.map((text) => Blockly.Xml.textToDom(text));
<<<<<<< HEAD
    this.flyout_.show(xml);
    // TODO: Fire UI event for Backpack open.
=======
    this.flyout.show(xml);
    Blockly.Events.fire(new BackpackOpen(true, this.workspace_.id));
>>>>>>> 106a832a
  }

  /**
   * Refreshes backpack flyout contents if the flyout is open.
   * @protected
   */
  maybeRefreshFlyoutContents_() {
    if (!this.isOpen()) {
      return;
    }
    const xml = this.contents_.map((text) => Blockly.Xml.textToDom(text));
    this.flyout_.show(xml);
  }

  /**
   * Closes the backpack flyout.
   */
  close() {
    if (!this.isOpen()) {
      return;
    }

<<<<<<< HEAD
    this.flyout_.hide();
    // TODO: Fire UI event for Backpack close.
=======
    this.flyout.hide();
    Blockly.Events.fire(new BackpackOpen(false, this.workspace_.id));
>>>>>>> 106a832a
  }

  /**
   * Handle click event.
   * @param {!MouseEvent} e Mouse event.
   * @protected
   */
  onClick_(e) {
    if (Blockly.utils.isRightButton(e)) {
      return;
    }
    this.open();
    const uiEvent = new (Blockly.Events.get(Blockly.Events.CLICK))(
        null, this.workspace_.id, 'backpack');
    Blockly.Events.fire(uiEvent);
  }

  /**
   * Handle mouse over.
   */
  onDragEnter() {
    Blockly.utils.dom.addClass(
        /** @type {!SVGElement} */ (this.svgImg_), 'blocklyBackpackDarken');
  }

  /**
   * Handle mouse exit.
   */
  onDragExit() {
    Blockly.utils.dom.removeClass(
        /** @type {!SVGElement} */ (this.svgImg_), 'blocklyBackpackDarken');
  }

  /**
   * Prevents a workspace scroll and click event if the backpack is openable.
   * @param {!Event} e A mouse down event.
   * @protected
   */
  blockMouseDownWhenOpenable_(e) {
    if (!Blockly.utils.isRightButton(e) && this.isOpenable_()) {
      e.stopPropagation(); // Don't start a workspace scroll.
    }
  }
}

/**
 * Base64 encoded data uri for backpack  icon.
 * @type {string}
 */
const BACKPACK_SVG_DATAURI =
    'data:image/svg+xml;base64,PHN2ZyB4bWxucz0iaHR0cDovL3d3dy53My5vcmcvMjAwMC' +
    '9zdmciIGVuYWJsZS1iYWNrZ3JvdW5kPSJuZXcgMCAwIDI0IDI0IiBoZWlnaHQ9IjI0cHgiIH' +
    'ZpZXdCb3g9IjAgMCAyNCAyNCIgd2lkdGg9IjI0cHgiIGZpbGw9IiM0NTVBNjQiPjxnPjxyZW' +
    'N0IGZpbGw9Im5vbmUiIGhlaWdodD0iMjQiIHdpZHRoPSIyNCIvPjwvZz48Zz48Zy8+PGc+PH' +
    'BhdGggZD0iTTEzLjk3LDUuMzRDMTMuOTgsNS4yMywxNCw1LjEyLDE0LDVjMC0xLjEtMC45LT' +
    'ItMi0ycy0yLDAuOS0yLDJjMCwwLjEyLDAuMDIsMC4yMywwLjAzLDAuMzRDNy42OSw2LjE1LD' +
    'YsOC4zOCw2LDExdjggYzAsMS4xLDAuOSwyLDIsMmg4YzEuMSwwLDItMC45LDItMnYtOEMxOC' +
    'w4LjM4LDE2LjMxLDYuMTUsMTMuOTcsNS4zNHogTTExLDVjMC0wLjU1LDAuNDUtMSwxLTFzMS' +
    'wwLjQ1LDEsMSBjMCwwLjAzLTAuMDEsMC4wNi0wLjAyLDAuMDlDMTIuNjYsNS4wMywxMi4zNC' +
    'w1LDEyLDVzLTAuNjYsMC4wMy0wLjk4LDAuMDlDMTEuMDEsNS4wNiwxMSw1LjAzLDExLDV6IE' +
    '0xNiwxM3YxdjAuNSBjMCwwLjI4LTAuMjIsMC41LTAuNSwwLjVTMTUsMTQuNzgsMTUsMTQuNV' +
    'YxNHYtMUg4di0xaDdoMVYxM3oiLz48L2c+PC9nPjwvc3ZnPg==';

Blockly.Css.register([
  `.blocklyBackpack {
    opacity: .4;
  }
  .blocklyBackpack:hover, .blocklyBackpackDarken {
    opacity: .6;
  }
  .blocklyBackpack:active {
    opacity: .8;
  }`,
]);<|MERGE_RESOLUTION|>--- conflicted
+++ resolved
@@ -10,12 +10,8 @@
  */
 
 import * as Blockly from 'blockly/core';
-<<<<<<< HEAD
 import {cleanBlockXML, registerAllContextMenus} from './backpack_helpers';
-=======
-import {cleanBlockXML} from './backpack_helpers';
 import {BackpackChange, BackpackOpen} from './ui_events';
->>>>>>> 106a832a
 import './backpack_monkey_patch';
 
 /**
@@ -469,6 +465,17 @@
     this.addItem(this.blockToCleanXmlString_(block));
   }
 
+
+  /**
+   * Adds Blocks to backpack.
+   * @param {!Array<!Blockly.Block>} blocks Blocks to be added to the backpack.
+   */
+  addBlocks(blocks) {
+    const cleanedBlocks = blocks.map(this.blockToCleanXmlString_);
+    this.addItems(cleanedBlocks);
+  }
+
+
   /**
    * Removes Block from the backpack.
    * @param {!Blockly.Block} block Block to be removed from the backpack.
@@ -505,7 +512,7 @@
     if (itemIndex !== -1) {
       this.contents_.splice(itemIndex, 1);
       this.maybeRefreshFlyoutContents_();
-      // TODO: Fire UI event for Backpack content change.
+      Blockly.Events.fire(new BackpackChange(this.workspace_.id));
     }
   }
 
@@ -514,18 +521,10 @@
    * @param {!Array<string>} contents The new backpack contents.
    */
   setContents(contents) {
-<<<<<<< HEAD
-    this.contents_ = [...contents];
-    while (this.contents_.length > this.maxItems_) {
-      this.contents_.pop();
-    }
-    this.maybeRefreshFlyoutContents_();
-    // TODO: Fire UI event for Backpack content change.
-=======
     this.contents_ = [];
     this.contents_ = this.filterDuplicates_(contents);
+    this.maybeRefreshFlyoutContents_();
     Blockly.Events.fire(new BackpackChange(this.workspace_.id));
->>>>>>> 106a832a
   }
 
   /**
@@ -539,7 +538,6 @@
     return array.filter((item, idx) => {
       return array.indexOf(item) === idx && this.contents_.indexOf(item) === -1;
     });
-    this.maybeRefreshFlyoutContents_();
   }
 
   /**
@@ -567,13 +565,8 @@
       return;
     }
     const xml = this.contents_.map((text) => Blockly.Xml.textToDom(text));
-<<<<<<< HEAD
     this.flyout_.show(xml);
-    // TODO: Fire UI event for Backpack open.
-=======
-    this.flyout.show(xml);
     Blockly.Events.fire(new BackpackOpen(true, this.workspace_.id));
->>>>>>> 106a832a
   }
 
   /**
@@ -595,14 +588,8 @@
     if (!this.isOpen()) {
       return;
     }
-
-<<<<<<< HEAD
     this.flyout_.hide();
-    // TODO: Fire UI event for Backpack close.
-=======
-    this.flyout.hide();
     Blockly.Events.fire(new BackpackOpen(false, this.workspace_.id));
->>>>>>> 106a832a
   }
 
   /**
