{
  "name": "@blockly/field-angle",
  "version": "4.0.3",
  "description": "A Blockly angle field.",
  "scripts": {
    "audit:fix": "blockly-scripts auditFix",
    "build": "blockly-scripts build",
    "clean": "blockly-scripts clean",
    "lint": "eslint .",
    "predeploy": "blockly-scripts predeploy",
    "prepublishOnly": "npm run clean && npm run build",
    "start": "blockly-scripts start",
    "test": "blockly-scripts test"
  },
  "main": "./dist/index.js",
  "types": "./dist/index.d.ts",
  "unpkg": "./dist/index.js",
  "author": "Blockly Team",
  "keywords": [
    "blockly",
    "field",
    "angle"
  ],
  "homepage": "https://github.com/google/blockly-samples/tree/master/plugins/field-angle#readme",
  "bugs": {
    "url": "https://github.com/google/blockly-samples/issues"
  },
  "repository": {
    "type": "git",
    "url": "https://github.com/google/blockly-samples.git",
    "directory": "plugins/field-angle"
  },
  "license": "Apache-2.0",
  "directories": {
    "dist": "dist",
    "src": "src"
  },
  "files": [
    "dist",
    "src"
  ],
  "devDependencies": {
    "@blockly/dev-scripts": "^3.1.1",
<<<<<<< HEAD
    "@blockly/dev-tools": "^7.1.6",
    "blockly": "^11.0.0-beta.9",
=======
    "@blockly/dev-tools": "^7.1.10",
    "blockly": "^10.0.0",
>>>>>>> 3684d452
    "chai": "^4.2.0",
    "sinon": "^9.0.1",
    "typescript": "^5.0.4"
  },
  "peerDependencies": {
    "blockly": "^11.0.0-beta.9"
  },
  "publishConfig": {
    "access": "public",
    "registry": "https://wombat-dressing-room.appspot.com"
  },
  "engines": {
    "node": ">=8.0.0"
  }
}<|MERGE_RESOLUTION|>--- conflicted
+++ resolved
@@ -41,13 +41,8 @@
   ],
   "devDependencies": {
     "@blockly/dev-scripts": "^3.1.1",
-<<<<<<< HEAD
-    "@blockly/dev-tools": "^7.1.6",
+    "@blockly/dev-tools": "^7.1.10",
     "blockly": "^11.0.0-beta.9",
-=======
-    "@blockly/dev-tools": "^7.1.10",
-    "blockly": "^10.0.0",
->>>>>>> 3684d452
     "chai": "^4.2.0",
     "sinon": "^9.0.1",
     "typescript": "^5.0.4"
