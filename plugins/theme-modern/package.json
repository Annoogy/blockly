--- conflicted
+++ resolved
@@ -1,10 +1,6 @@
 {
   "name": "@blockly/theme-modern",
-<<<<<<< HEAD
-  "version": "2.1.2",
-=======
   "version": "2.1.5",
->>>>>>> fd511955
   "description": "A Blockly modern theme with darker block borders.",
   "scripts": {
     "audit:fix": "blockly-scripts auditFix",
@@ -43,13 +39,8 @@
     "src"
   ],
   "devDependencies": {
-<<<<<<< HEAD
-    "@blockly/dev-scripts": "^1.2.0",
-    "@blockly/dev-tools": "^2.0.2",
-=======
     "@blockly/dev-scripts": "^1.2.1",
     "@blockly/dev-tools": "^2.0.5",
->>>>>>> fd511955
     "blockly": "^3.20200402.1"
   },
   "peerDependencies": {
