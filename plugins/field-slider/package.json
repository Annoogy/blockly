--- conflicted
+++ resolved
@@ -1,10 +1,6 @@
 {
   "name": "@blockly/field-slider",
-<<<<<<< HEAD
-  "version": "2.1.3",
-=======
   "version": "2.1.6",
->>>>>>> fd511955
   "description": "A Blockly slider field.",
   "scripts": {
     "audit:fix": "blockly-scripts auditFix",
@@ -44,13 +40,8 @@
     "src"
   ],
   "devDependencies": {
-<<<<<<< HEAD
-    "@blockly/dev-scripts": "^1.2.0",
-    "@blockly/dev-tools": "^2.0.2",
-=======
     "@blockly/dev-scripts": "^1.2.1",
     "@blockly/dev-tools": "^2.0.5",
->>>>>>> fd511955
     "blockly": "^3.20200924.1",
     "chai": "^4.2.0",
     "sinon": "^9.0.1"
