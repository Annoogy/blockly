--- conflicted
+++ resolved
@@ -40,13 +40,8 @@
   ],
   "devDependencies": {
     "@blockly/dev-scripts": "^1.2.4",
-<<<<<<< HEAD
     "@blockly/dev-tools": "^2.0.10",
-    "blockly": "^3.20200924.3"
-=======
-    "@blockly/dev-tools": "^2.0.9",
     "blockly": "^4.20210325.0-beta.3"
->>>>>>> 91835a6f
   },
   "peerDependencies": {
     "blockly": ">=4.20210325.0"
