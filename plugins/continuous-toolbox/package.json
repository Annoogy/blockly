--- conflicted
+++ resolved
@@ -30,11 +30,8 @@
     "src"
   ],
   "devDependencies": {
-<<<<<<< HEAD
-=======
     "@blockly/dev-scripts": "^2.0.2",
     "@blockly/dev-tools": "^7.1.1",
->>>>>>> 6293b362
     "blockly": "^10.0.0"
   },
   "peerDependencies": {
