/**
 * @license
 * Copyright 2020 Google LLC
 * SPDX-License-Identifier: Apache-2.0
 */

/**
 * @fileoverview Flyout that supports always-open continuous scrolling.
 */

import * as Blockly from 'blockly/core';
import {ContinuousToolbox} from './ContinuousToolbox';

/**
 * Class for continuous flyout.
 */
export class ContinuousFlyout extends Blockly.VerticalFlyout {
  /** @override */
  constructor(workspaceOptions) {
    super(workspaceOptions);

    /**
     * List of scroll positions for each category.
     * @type {!Array<{name: string, position: !Object}>}
     */
    this.scrollPositions = [];

    /**
     * Target scroll position, used to smoothly scroll to a given category
     * location when selected.
     * @type {?number}
     */
    this.scrollTarget = null;

    /**
     * The percentage of the distance to the scrollTarget that should be
     * scrolled at a time. Lower values will produce a smoother, slower scroll.
     * @type {number}
     */
    this.scrollAnimationFraction = 0.3;

    /**
     * A list of blocks that can be recycled.
     * @type {!Array.<!Blockly.BlockSvg>}
     * @private
     */
    this.recycleBlocks_ = [];

    /**
     * Whether to recycle blocks when refreshing the flyout. When false, do not
     * allow anything to be recycled. The default is to recycle.
     * @type {boolean}
     * @private
     */
    this.recyclingEnabled_ = true;

    this.autoClose = false;
  }

  /**
   * Gets parent toolbox.
   * Since we registered the ContinuousToolbox, we know that's its type.
   * @return {!ContinuousToolbox} Toolbox that owns this flyout.
   * @private
   */
  getParentToolbox_() {
    const toolbox = this.targetWorkspace.getToolbox();
    return /** @type {!ContinuousToolbox} */ (toolbox);
  }

  /**
   * Records scroll position for each category in the toolbox.
   * The scroll position is determined by the coordinates of each category's
   * label after the entire flyout has been rendered.
   * @package
   */
  recordScrollPositions() {
    const categoryLabels = this.buttons_.filter((button) => button.isLabel() &&
        this.getParentToolbox_().getCategoryByName(button.getButtonText()));
    for (const button of categoryLabels) {
      if (button.isLabel()) {
        this.scrollPositions.push({
          name: button.getButtonText(),
          position: button.getPosition(),
        });
      }
    }
  }

  /**
   * Returns the scroll position for the given category name.
   * @param {string} name Category name.
   * @return {?Object} Scroll position for given category, or null if not found.
   * @package
   */
  getCategoryScrollPosition(name) {
    for (const scrollInfo of this.scrollPositions) {
      if (scrollInfo.name === name) {
        return scrollInfo.position;
      }
    }
    console.warn(`Scroll position not recorded for category ${name}`);
    return null;
  }

  /**
   * Selects an item in the toolbox based on the scroll position of the flyout.
   * @param {number} position Current scroll position of the workspace.
   * @private
   */
  selectCategoryByScrollPosition_(position) {
    // If we are currently auto-scrolling, due to selecting a category by
    // clicking on it, do not update the category selection.
    if (this.scrollTarget) {
      return;
    }
    const scaledPosition = Math.round(position / this.workspace_.scale);
    // Traverse the array of scroll positions in reverse, so we can select the
    // furthest category that the scroll position is beyond.
    for (let i = this.scrollPositions.length - 1; i >= 0; i--) {
      const category = this.scrollPositions[i];
      if (scaledPosition >= category.position.y) {
        this.getParentToolbox_().selectCategoryByName(category.name);
        return;
      }
    }
  }

  /**
   * Scrolls flyout to given position.
   * @param {number} position The x coordinate to scroll to.
   */
  scrollTo(position) {
    // Set the scroll target to either the scaled position or the lowest
    // possible scroll point, whichever is smaller.
    const metrics = this.workspace_.getMetrics();
    this.scrollTarget = Math.min(position * this.workspace_.scale,
        metrics.contentHeight - metrics.viewHeight);

    this.stepScrollAnimation_();
  }

  /**
   * Step the scrolling animation by scrolling a fraction of the way to
   * a scroll target, and request the next frame if necessary.
   * @private
   */
  stepScrollAnimation_() {
    if (!this.scrollTarget) {
      return;
    }

    const currentScrollPos = -this.workspace_.scrollY;
    const diff = this.scrollTarget - currentScrollPos;
    if (Math.abs(diff) < 1) {
      this.scrollbar.set(this.scrollTarget);
      this.scrollTarget = null;
      return;
    }
    this.scrollbar.set(currentScrollPos + diff * this.scrollAnimationFraction);

    requestAnimationFrame(this.stepScrollAnimation_.bind(this));
  }

  /**
   * Add additional padding to the bottom of the flyout if needed,
   * in order to make it possible to scroll to the top of the last category.
   * @param {!Blockly.utils.Metrics} metrics Default metrics for the flyout.
   * @return {number} Additional bottom padding.
   * @private
   */
  calculateBottomPadding_(metrics) {
    if (this.scrollPositions.length > 0) {
      const lastCategory =
          this.scrollPositions[this.scrollPositions.length - 1];
      const lastPosition = lastCategory.position.y * this.workspace_.scale;
      const lastCategoryHeight = metrics.contentHeight - lastPosition;
      if (lastCategoryHeight < metrics.viewHeight) {
        return metrics.viewHeight - lastCategoryHeight;
      }
    }
    return 0;
  }

  /**
   * @override
   */
  getMetrics_() {
    const metrics = super.getMetrics_();
    if (metrics) {
      metrics.contentHeight += this.calculateBottomPadding_(metrics);
    }
    return metrics;
  }

  /** @override */
  setMetrics_(xyRatio) {
    super.setMetrics_(xyRatio);
    if (this.scrollPositions) {
      this.selectCategoryByScrollPosition_(-this.workspace_.scrollY);
    }
  }

  /**
<<<<<<< HEAD
   * Overrides the position function solely to change the x coord in rtl mode.
   * The base function allows the workspace to go "under" the flyout, so
   * to calculate the left edge of the flyout in rtl you would just subtract
   * the flyout width from the total viewWidth to get x. However, in our
   * flyout, the workspace already starts at the left edge of the flyout, so
   * we don't need to subtract the flyout width again.
   * Ideally there would be a smaller method for us to override instead,
   * but for now we copy/paste this method and make our fixes.
   *  @override
   */
  position() {
    if (!this.isVisible()) {
      return;
    }
    const targetWorkspaceMetrics = this.targetWorkspace.getMetrics();
    if (!targetWorkspaceMetrics) {
      // Hidden components will return null.
      return;
    }
    // Record the height for Blockly.Flyout.getMetrics_
    this.height_ = targetWorkspaceMetrics.viewHeight;

    const edgeWidth = this.width_ - this.CORNER_RADIUS;
    const edgeHeight =
        targetWorkspaceMetrics.viewHeight - 2 * this.CORNER_RADIUS;
    this.setBackgroundPath_(edgeWidth, edgeHeight);

    // Y is always 0 since this is a vertical flyout.
    const y = 0;
    let x = 0;
    // If this flyout is the toolbox flyout.
    if (this.targetWorkspace.toolboxPosition == this.toolboxPosition_) {
      // If there is a category toolbox.
      if (targetWorkspaceMetrics.toolboxWidth) {
        if (this.toolboxPosition_ == Blockly.TOOLBOX_AT_LEFT) {
          x = targetWorkspaceMetrics.toolboxWidth;
        } else {
          x = targetWorkspaceMetrics.viewWidth;
        }
      } else {
        if (this.toolboxPosition_ == Blockly.TOOLBOX_AT_LEFT) {
          x = 0;
        } else {
          x = targetWorkspaceMetrics.viewWidth;
        }
      }
    } else {
      if (this.toolboxPosition_ == Blockly.TOOLBOX_AT_LEFT) {
        x = 0;
      } else {
        // Because the anchor point of the flyout is on the left, but we want
        // to align the right edge of the flyout with the right edge of the
        // blocklyDiv, we calculate the full width of the div minus the width
        // of the flyout.
        x = targetWorkspaceMetrics.viewWidth +
            targetWorkspaceMetrics.absoluteLeft - this.width_;
      }
    }
    this.positionAt_(this.width_, this.height_, x, y);
=======
   * @override
   */
  show(flyoutDef) {
    super.show(flyoutDef);
    this.emptyRecycleBlocks_();
  }

  /**
   * Empty out the recycled blocks, properly destroying everything.
   * @protected
   */
  emptyRecycleBlocks_() {
    // Clean out the old recycle bin.
    const oldBlocks = this.recycleBlocks_;
    this.recycleBlocks_ = [];
    for (const oldBlock of oldBlocks) {
      oldBlock.dispose(false, false);
    }
  }

  /**
   * @override
   */
  createBlock_(blockXml) {
    const blockType = blockXml.getAttribute('type');
    const blockIdx = this.recycleBlocks_.findIndex(function(block) {
      return block.type === blockType;
    });
    let curBlock;
    if (blockIdx > -1) {
      curBlock = this.recycleBlocks_.splice(blockIdx, 1)[0];
    } else {
      curBlock = Blockly.Xml.domToBlock(blockXml, this.workspace_);
    }
    if (!curBlock.isEnabled()) {
      // Record blocks that were initially disabled.
      // Do not enable these blocks as a result of capacity filtering.
      this.permanentlyDisabled_.push(curBlock);
    }
    return curBlock;
  }

  /**
   * @override
   */
  clearOldBlocks_() {
    // Delete any blocks from a previous showing.
    const oldBlocks = /** @type {!Array<!Blockly.BlockSvg>} */
        (this.workspace_.getTopBlocks(false));
    for (const block of oldBlocks) {
      if (block.workspace == this.workspace_) {
        if (this.recyclingEnabled_ &&
          this.blockIsRecyclable_(block)) {
          this.recycleBlock_(block);
        } else {
          block.dispose(false, false);
        }
      }
    }
    // Delete any mats from a previous showing.
    for (const rect of this.mats_) {
      if (rect) {
        Blockly.Tooltip.unbindMouseEvents(rect);
        Blockly.utils.dom.removeNode(rect);
      }
    }
    this.mats_.length = 0;
    // Delete any buttons from a previous showing.
    for (const button of this.buttons_) {
      button.dispose();
    }
    this.buttons_.length = 0;

    // Clear potential variables from the previous showing.
    this.workspace_.getPotentialVariableMap().clear();
  }

  /**
   * Determine if this block can be recycled in the flyout.  Blocks that have no
   * variables and are not dynamic shadows can be recycled.
   * @param {!Blockly.BlockSvg} block The block to attempt to recycle.
   * @return {boolean} True if the block can be recycled.
   * @protected
   */
  blockIsRecyclable_(block) {
    // If the block needs to parse mutations, never recycle.
    if (block.mutationToDom && block.domToMutation) {
      return false;
    }

    for (const input of block.inputList) {
      for (const field of input.fieldRow) {
        // No variables.
        if (field instanceof Blockly.FieldVariable) {
          return false;
        }
        if (field instanceof Blockly.FieldDropdown) {
          if (field.isOptionListDynamic()) {
            return false;
          }
        }
      }
      // Check children.
      if (input.connection) {
        const targetBlock = /** @type {Blockly.BlockSvg} */
            (input.connection.targetBlock());
        if (targetBlock && !this.blockIsRecyclable_(targetBlock)) {
          return false;
        }
      }
    }
    return true;
  }

  /**
   * Sets the function used to determine whether a block is recyclable.
   * @param {function(!Blockly.BlockSvg):boolean} func The function used to
   *     determine if a block is recyclable.
   * @public
   */
  setBlockIsRecyclable(func) {
    this.blockIsRecyclable_ = func;
  }

  /**
   * Set whether the flyout can recycle blocks.
   * @param {boolean} isEnabled True to allow blocks to be recycled, false
   *     otherwise.
   * @public
   */
  setRecyclingEnabled(isEnabled) {
    this.recyclingEnabled_ = isEnabled;
  }

  /**
   * Puts a previously created block into the recycle bin and moves it to the
   * top of the workspace. Used during large workspace swaps to limit the number
   * of new DOM elements we need to create.
   * @param {!Blockly.BlockSvg} block The block to recycle.
   * @protected
   */
  recycleBlock_(block) {
    const xy = block.getRelativeToSurfaceXY();
    block.moveBy(-xy.x, -xy.y);
    this.recycleBlocks_.push(block);
>>>>>>> bba5674b
  }
}<|MERGE_RESOLUTION|>--- conflicted
+++ resolved
@@ -202,7 +202,6 @@
   }
 
   /**
-<<<<<<< HEAD
    * Overrides the position function solely to change the x coord in rtl mode.
    * The base function allows the workspace to go "under" the flyout, so
    * to calculate the left edge of the flyout in rtl you would just subtract
@@ -211,7 +210,7 @@
    * we don't need to subtract the flyout width again.
    * Ideally there would be a smaller method for us to override instead,
    * but for now we copy/paste this method and make our fixes.
-   *  @override
+   * @override
    */
   position() {
     if (!this.isVisible()) {
@@ -262,7 +261,9 @@
       }
     }
     this.positionAt_(this.width_, this.height_, x, y);
-=======
+  }
+
+  /**
    * @override
    */
   show(flyoutDef) {
@@ -408,6 +409,5 @@
     const xy = block.getRelativeToSurfaceXY();
     block.moveBy(-xy.x, -xy.y);
     this.recycleBlocks_.push(block);
->>>>>>> bba5674b
   }
 }