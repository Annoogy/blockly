--- conflicted
+++ resolved
@@ -116,19 +116,6 @@
 
     // Make the block stay under the cursor.
     this.draggingBlock_.moveDuringDrag(newLoc);
-
-<<<<<<< HEAD
-    // As we scroll, show the insertion markers.
-    this.draggedConnectionManager_.update(
-      new Blockly.utils.Coordinate(
-        totalDelta.x / this.workspace_.scale,
-        totalDelta.y / this.workspace_.scale,
-      ),
-      null,
-    );
-=======
-    this.dragIcons_(totalDelta);
->>>>>>> b9c0af15
   }
 
   /**
