{
  "name": "@blockly/plugin-workspace-search",
<<<<<<< HEAD
  "version": "4.0.0",
=======
  "version": "3.0.10",
>>>>>>> e33e540b
  "description": "A Blockly plugin that adds workspace search support.",
  "scripts": {
    "audit:fix": "blockly-scripts auditFix",
    "build": "blockly-scripts build",
    "clean": "blockly-scripts clean",
    "lint": "blockly-scripts lint",
    "predeploy": "blockly-scripts predeploy",
    "prepublishOnly": "npm run clean && npm run build",
    "start": "blockly-scripts start",
    "test": "blockly-scripts test"
  },
  "main": "./dist/index.js",
  "module": "./src/index.js",
  "unpkg": "./dist/index.js",
  "author": "Blockly Team",
  "keywords": [
    "blockly",
    "workspace",
    "search"
  ],
  "homepage": "https://github.com/google/blockly-samples/tree/master/plugins/workspace-search#readme",
  "bugs": {
    "url": "https://github.com/google/blockly-samples/issues"
  },
  "repository": {
    "type": "git",
    "url": "https://github.com/google/blockly-samples.git",
    "directory": "plugins/workspace-search"
  },
  "license": "Apache-2.0",
  "directories": {
    "dist": "dist",
    "src": "src"
  },
  "files": [
    "dist",
    "src"
  ],
  "devDependencies": {
    "@blockly/dev-scripts": "^1.2.6",
<<<<<<< HEAD
    "@blockly/dev-tools": "^2.4.0",
    "blockly": "^6.20210701.0",
=======
    "@blockly/dev-tools": "^2.5.0",
    "blockly": "^5.20210325.0",
>>>>>>> e33e540b
    "jsdom": "16.2.1",
    "jsdom-global": "3.0.2",
    "sinon": "^9.0.1"
  },
  "peerDependencies": {
    "blockly": "^6.20210701.0"
  },
  "publishConfig": {
    "access": "public",
    "registry": "https://wombat-dressing-room.appspot.com"
  },
  "eslintConfig": {
    "extends": "@blockly/eslint-config"
  },
  "engines": {
    "node": ">=8.17.0"
  },
  "browserslist": [
    "defaults",
    "IE 11",
    "IE_Mob 11"
  ]
}<|MERGE_RESOLUTION|>--- conflicted
+++ resolved
@@ -1,10 +1,6 @@
 {
   "name": "@blockly/plugin-workspace-search",
-<<<<<<< HEAD
   "version": "4.0.0",
-=======
-  "version": "3.0.10",
->>>>>>> e33e540b
   "description": "A Blockly plugin that adds workspace search support.",
   "scripts": {
     "audit:fix": "blockly-scripts auditFix",
@@ -45,13 +41,8 @@
   ],
   "devDependencies": {
     "@blockly/dev-scripts": "^1.2.6",
-<<<<<<< HEAD
-    "@blockly/dev-tools": "^2.4.0",
+    "@blockly/dev-tools": "^2.5.0",
     "blockly": "^6.20210701.0",
-=======
-    "@blockly/dev-tools": "^2.5.0",
-    "blockly": "^5.20210325.0",
->>>>>>> e33e540b
     "jsdom": "16.2.1",
     "jsdom-global": "3.0.2",
     "sinon": "^9.0.1"
