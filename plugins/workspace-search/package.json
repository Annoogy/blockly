--- conflicted
+++ resolved
@@ -40,12 +40,8 @@
   ],
   "devDependencies": {
     "@blockly/dev-scripts": "^2.0.1",
-<<<<<<< HEAD
-    "@blockly/dev-tools": "^7.0.2",
+    "@blockly/dev-tools": "^7.0.3",
     "@typescript-eslint/parser": "^6.4.0",
-=======
-    "@blockly/dev-tools": "^7.0.3",
->>>>>>> 1da85b3a
     "blockly": "^10.0.0",
     "jsdom": "^19.0.0",
     "jsdom-global": "3.0.2",
