{
    "name": "@blockly/block-plus-minus",
    "version": "2.0.2",
    "description": "A group of blocks that replace the built-in mutator UI with a +/- based UI.",
    "scripts": {
        "build": "blockly-scripts build",
        "clean": "blockly-scripts clean",
        "lint": "blockly-scripts lint",
        "prepublishOnly": "npm run clean && npm run build",
        "start": "blockly-scripts start",
        "test": "blockly-scripts test"
    },
    "main": "./dist/index.js",
    "unpkg": "./dist/index.js",
    "author": "Beka Westberg",
    "keywords": [
        "blockly",
        "block",
        "mutator"
    ],
    "homepage": "https://github.com/google/blockly-samples/tree/master/plugins/block-plus-minus#readme",
    "bugs": {
        "url": "https://github.com/google/blockly-samples/issues"
    },
    "respository": {
        "type": "git",
        "url": "https://github.com/google/blockly-samples.git",
        "directory": "plugins/block-plus-minus"
    },
    "license": "Apache-2.0",
    "directories": {
        "dist": "dist",
        "src": "src"
    },
    "files": [
        "dist",
        "src"
    ],
    "devDependencies": {
        "@blockly/dev-scripts": "^1.0.2",
        "@blockly/dev-tools": "^1.0.2",
        "blockly": "^3.20200625.1",
        "chai": "^4.2.0",
        "mocha": "^7.1.0",
        "sinon": "^9.0.1"
    },
    "peerDependencies": {
<<<<<<< HEAD
        "blockly": ">=3.20200625.1"
=======
        "blockly": ">=3.20202625.1"
>>>>>>> 44d88cab
    },
    "publishConfig": {
        "access": "public",
        "registry": "https://wombat-dressing-room.appspot.com"
    },
    "eslintConfig": {
        "extends": "@blockly/eslint-config"
    },
    "engines": {
        "node": ">=8.17.0"
    }
}<|MERGE_RESOLUTION|>--- conflicted
+++ resolved
@@ -45,11 +45,7 @@
         "sinon": "^9.0.1"
     },
     "peerDependencies": {
-<<<<<<< HEAD
-        "blockly": ">=3.20200625.1"
-=======
         "blockly": ">=3.20202625.1"
->>>>>>> 44d88cab
     },
     "publishConfig": {
         "access": "public",
