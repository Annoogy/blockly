--- conflicted
+++ resolved
@@ -5,17 +5,11 @@
  */
 
 const chai = require('chai');
-<<<<<<< HEAD
-const Blockly = require('blockly');
 const {testHelpers} = require('@blockly/dev-tools');
 const {runPlusMinusTestSuite} = require('./test_helpers.mocha');
-require('../dist/index');
-=======
-const assert = chai.assert;
 const Blockly = require('blockly/node');
 
 require('../src/index');
->>>>>>> d91aeb36
 
 const assert = chai.assert;
 
