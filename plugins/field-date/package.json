{
    "name": "@blockly/field-date",
<<<<<<< HEAD
    "version": "4.1.3",
=======
    "version": "4.2.1",
>>>>>>> fd511955
    "description": "A Blockly date picker field that uses the Google Closure date picker.",
    "scripts": {
        "audit:fix": "blockly-scripts auditFix",
        "build": "gulp build",
        "clean": "blockly-scripts clean",
        "predeploy": "npm run build && blockly-scripts predeploy",
        "prepublishOnly": "npm run clean && npm run build",
        "start": "npm run build && blockly-scripts start",
        "test": "npm run build && blockly-scripts test"
    },
    "main": "dist/date_compressed.js",
    "author": "Blockly Team",
    "keywords": [
        "blockly",
        "field",
        "date",
        "datepicker"
    ],
    "homepage": "https://github.com/google/blockly-samples/tree/master/plugins/field-date#readme",
    "bugs": {
        "url": "https://github.com/google/blockly-samples/issues"
    },
    "repository": {
        "type": "git",
        "url": "https://github.com/google/blockly-samples.git",
        "directory": "plugins/field-date"
    },
    "license": "Apache-2.0",
    "directories": {
        "dist": "dist",
        "src": "src"
    },
    "files": [
        "dist",
        "src"
    ],
    "devDependencies": {
<<<<<<< HEAD
        "@blockly/dev-scripts": "^1.2.0",
        "@blockly/dev-tools": "^2.0.2",
=======
        "@blockly/dev-scripts": "^1.2.1",
        "@blockly/dev-tools": "^2.0.5",
>>>>>>> fd511955
        "blockly": "^3.20200924.1",
        "google-closure-compiler": "^20200920.0.0",
        "google-closure-library": "^20200830.0.0",
        "gulp": "^4.0.2",
        "gulp-sourcemaps": "^2.6.5"
    },
    "peerDependencies": {
        "blockly": ">=3.20200924.1"
    },
    "publishConfig": {
        "access": "public",
        "registry": "https://wombat-dressing-room.appspot.com"
    },
    "engines": {
        "node": ">=8.0.0"
    },
    "browserslist": [
        "defaults",
        "IE 11",
        "IE_Mob 11"
    ]
}<|MERGE_RESOLUTION|>--- conflicted
+++ resolved
@@ -1,10 +1,6 @@
 {
     "name": "@blockly/field-date",
-<<<<<<< HEAD
-    "version": "4.1.3",
-=======
     "version": "4.2.1",
->>>>>>> fd511955
     "description": "A Blockly date picker field that uses the Google Closure date picker.",
     "scripts": {
         "audit:fix": "blockly-scripts auditFix",
@@ -42,13 +38,8 @@
         "src"
     ],
     "devDependencies": {
-<<<<<<< HEAD
-        "@blockly/dev-scripts": "^1.2.0",
-        "@blockly/dev-tools": "^2.0.2",
-=======
         "@blockly/dev-scripts": "^1.2.1",
         "@blockly/dev-tools": "^2.0.5",
->>>>>>> fd511955
         "blockly": "^3.20200924.1",
         "google-closure-compiler": "^20200920.0.0",
         "google-closure-library": "^20200830.0.0",
