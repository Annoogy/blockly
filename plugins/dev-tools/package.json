{
  "name": "@blockly/dev-tools",
  "version": "2.3.1",
  "description": "A library of common utilities for Blockly extension development.",
  "scripts": {
    "audit:fix": "blockly-scripts auditFix",
    "build": "blockly-scripts build",
    "clean": "blockly-scripts clean",
    "lint": "blockly-scripts lint",
    "prepublishOnly": "npm run clean && npm run build",
    "start": "blockly-scripts start"
  },
  "main": "dist/index.js",
  "module": "./src/index.js",
  "unpkg": "./dist/index.js",
  "types": "./src/index.d.ts",
  "author": "Blockly Team",
  "keywords": [
    "blockly",
    "dev",
    "tools"
  ],
  "homepage": "https://github.com/google/blockly-samples/tree/master/plugins/dev-tools#readme",
  "bugs": {
    "url": "https://github.com/google/blockly-samples/issues"
  },
  "repository": {
    "type": "git",
    "url": "https://github.com/google/blockly-samples.git",
    "directory": "plugins/dev-tools"
  },
  "license": "Apache-2.0",
  "directories": {
    "dist": "dist",
    "src": "src"
  },
  "files": [
    "dist",
    "src"
  ],
  "dependencies": {
    "@blockly/block-test": "^1.1.0",
<<<<<<< HEAD
    "@blockly/theme-deuteranopia": "^1.0.0",
=======
    "@blockly/theme-tritanopia": "^1.0.0",
    "@blockly/theme-highcontrast": "^1.0.0",
>>>>>>> 93179b95
    "chai": "^4.2.0",
    "dat.gui": "^0.7.7",
    "lodash.assign": "^4.2.0",
    "lodash.merge": "^4.6.2",
    "monaco-editor": "^0.20.0",
    "sinon": "^9.0.2"
  },
  "devDependencies": {
    "@blockly/dev-scripts": "^1.2.6",
    "@types/dat.gui": "^0.7.5",
    "blockly": "^4.20201217.0"
  },
  "peerDependencies": {
    "blockly": ">=4.20201217.0"
  },
  "publishConfig": {
    "access": "public",
    "registry": "https://wombat-dressing-room.appspot.com"
  },
  "eslintConfig": {
    "extends": "@blockly/eslint-config"
  },
  "engines": {
    "node": ">=8.0.0"
  },
  "browserslist": [
    "defaults",
    "IE 11",
    "IE_Mob 11"
  ]
}<|MERGE_RESOLUTION|>--- conflicted
+++ resolved
@@ -40,12 +40,9 @@
   ],
   "dependencies": {
     "@blockly/block-test": "^1.1.0",
-<<<<<<< HEAD
     "@blockly/theme-deuteranopia": "^1.0.0",
-=======
     "@blockly/theme-tritanopia": "^1.0.0",
     "@blockly/theme-highcontrast": "^1.0.0",
->>>>>>> 93179b95
     "chai": "^4.2.0",
     "dat.gui": "^0.7.7",
     "lodash.assign": "^4.2.0",
