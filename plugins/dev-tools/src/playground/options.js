/**
 * @license
 * Copyright 2020 Google LLC
 * SPDX-License-Identifier: Apache-2.0
 */

/**
 * @fileoverview A helper to use the dat.GUI interface for configuring Blockly
 * workspace options.
 * @author samelh@google.com (Sam El-Husseini)
 */
import * as Blockly from 'blockly/core';
import * as dat from 'dat.gui';

import {DebugRenderer} from '../debugRenderer';
import {disableLogger, enableLogger} from '../logger';
import {HashState} from './hash_state';
import {populateRandom} from '../populateRandom';
import {spaghetti} from '../spaghetti';
import {id} from './id';
import toolboxCategories from '../toolboxCategories';
import toolboxSimple from '../toolboxSimple';
<<<<<<< HEAD
import themeTritanopia from '@blockly/theme-tritanopia';
=======
import highContrastTheme from '@blockly/theme-highcontrast';
>>>>>>> 4dede6b0

const assign = require('lodash.assign');
const merge = require('lodash.merge');


/**
 * @typedef {Blockly.utils.toolbox.ToolboxDefinition} BlocklyToolbox
 */

/**
 * @typedef {Object} GUIConfig
 * @property {boolean} [disableResize] Whether or not to disable automatically
 *     resizing the GUI control.
 * @property {Object<string,BlocklyToolbox>} [toolboxes] The toolbox registry.
 */

/**
 * Use dat.GUI to add controls to adjust configuration of a Blockly workspace.
 * @param {function(!Blockly.BlocklyOptions):Blockly.WorkspaceSvg} genWorkspace
 *     A workspace creation method called every time the toolbox is
 *     re-configured.
 * @param {Blockly.BlocklyOptions} defaultOptions The default workspace options
 *     to use.
 * @param {GUIConfig=} config Optional GUI config.
 * @return {dat.GUI} The dat.GUI instance.
 */
export function addGUIControls(genWorkspace, defaultOptions, config = {}) {
  // Initialize state.
  const guiState = loadGUIState();

  // Initialize toolboxes.
  const toolboxes =
    /** @type {Object<string,Blockly.utils.toolbox.ToolboxDefinition>} */ (
      config.toolboxes || {
        'categories': toolboxCategories,
        'simple': toolboxSimple,
      });
  const defaultToolboxName = initDefaultToolbox(defaultOptions, toolboxes);
  guiState.toolboxName = guiState.toolboxName || defaultToolboxName;
  guiState.options.toolbox = toolboxes[guiState.toolboxName];

  // Initialize themes.
  const themes = getThemes(defaultOptions);
  const defaultThemeName = defaultOptions.theme ?
      /** @type {!Blockly.Theme} */ (defaultOptions.theme).name : 'classic';
  guiState.themeName = guiState.themeName || defaultThemeName;
  guiState.options.theme = themes[guiState.themeName];

  // Merge default and saved state.
  const saveOptions = /** @type {!Blockly.BlocklyOptions} */ ({
    ...defaultOptions,
    ...guiState.options,
  });
  initDebugRenderer(guiState.debug);

  let workspace = genWorkspace(saveOptions);
  const resizeEnabled = !config.disableResize;

  const gui = new dat.GUI({
    autoPlace: false,
    closeOnTop: true,
    width: 250,
    load: guiState.guiObject || {},
  });

  const guiElement = gui.domElement;
  guiElement.style.position = 'absolute';
  guiElement.style.zIndex = '1000';
  guiElement.onclick = () => {
    // Save the GUI state locally.
    guiState.guiObject = gui.getSaveObject();
    saveGUIState(guiState, defaultToolboxName, defaultThemeName);
  };

  const onResize = () => {
    const metrics = workspace.getMetrics();
    if (workspace.RTL) {
      guiElement.style.left = metrics.absoluteLeft + 'px';
      guiElement.style.right = 'auto';
    } else {
      guiElement.style.left = 'auto';
      if (metrics.toolboxPosition === Blockly.TOOLBOX_AT_RIGHT) {
        guiElement.style.right = metrics.toolboxWidth + 'px';
      } else {
        guiElement.style.right = '0';
      }
    }
    guiElement.style.top = metrics.absoluteTop + 'px';
  };
  if (resizeEnabled) {
    onResize();
  }

  const container =
    /** @type {!HTMLElement} */ (workspace.getInjectionDiv().parentNode);
  container.style.position = 'relative';
  container.appendChild(guiElement);

  const options = Object.assign({}, workspace.options);

  const onChangeInternal = () => {
    // Serialize current workspace state.
    const state = Blockly.Xml.workspaceToDom(workspace);
    // Dispose of the current workspace
    workspace.dispose();
    // Create a new workspace with options.
    workspace = genWorkspace(saveOptions);
    // Deserialize state into workspace.
    Blockly.Xml.domToWorkspace(state, workspace);
    // Resize the gui.
    if (resizeEnabled) {
      onResize();
    }
    // Save the GUI state locally.
    guiState.guiObject = gui.getSaveObject();
    saveGUIState(guiState, defaultToolboxName, defaultThemeName);
    // Update options.
    merge(options, workspace.options);
    gui.updateDisplay();
  };

  const onChange = (key, value) => {
    saveOptions[key] = value;
    guiState.options[key] = value;
    onChangeInternal();
  };

  const reset = () => {
    // Reset saved options.
    Object.keys(saveOptions).forEach((k) => delete saveOptions[k]);
    assign(saveOptions, defaultOptions);
    Object.keys(guiState.options).forEach((k) => delete guiState.options[k]);
    // Reset debug options.
    initDebugRenderer(guiState.debug, true);
    // Reset toolbox selection.
    guiState.toolboxName = defaultToolboxName;
    guiState.themeName = defaultThemeName;

    // Close all folders.
    Object.values(gui.__folders).forEach((f) => f.close());

    onChangeInternal();
  };

  gui.add(
      {
        'Reset': reset,
      },
      'Reset');

  // Options folder.
  const optionsFolder = gui.addFolder('Options');
  setTooltip(
      optionsFolder, 'Options that affect the appearance of the workspace.');
  openFolderIfOptionSelected(
      optionsFolder, guiState, guiState.options,
      ['rtl', 'renderer', 'toolboxPosition', 'horizontalLayout']);

  setTooltip(
      optionsFolder.add(options, 'RTL')
          .name('rtl')
          .onChange((value) => onChange('rtl', value)),
      'If true, mirror the editor (for Arabic or Hebrew locales).');

  // Renderer.
  populateRendererOption(optionsFolder, options, onChange);

  // Theme.
  populateThemeOption(
      optionsFolder, guiState, themes, defaultThemeName, onChange);

  // Toolbox.
  populateToolboxOption(
      optionsFolder, guiState, toolboxes, defaultToolboxName, onChange);
  populateToolboxSidesOption(
      optionsFolder, options, saveOptions, guiState, onChangeInternal);

  // Basic options.
  const basicFolder = optionsFolder.addFolder('Basic');
  setTooltip(basicFolder, 'Basic options like sound, comment etc...');
  populateBasicOptions(basicFolder, options, guiState, onChange);

  // Move options.
  const moveFolder = optionsFolder.addFolder('Move');
  setTooltip(moveFolder, 'Move options like scrollbars, drag etc...');
  populateMoveOptions(moveFolder, options, saveOptions, onChange);
  openFolderIfOptionSelected(moveFolder, guiState, guiState.options, ['move']);

  // Zoom options.
  const zoomFolder = optionsFolder.addFolder('Zoom');
  setTooltip(zoomFolder, 'Zoom options like controls, startScale etc...');
  populateZoomOptions(zoomFolder, options, saveOptions, onChange);
  openFolderIfOptionSelected(moveFolder, guiState, guiState.options, ['zoom']);

  // Grid options.
  const gridFolder = optionsFolder.addFolder('Grid');
  setTooltip(gridFolder, 'Grid options like spacing, length etc...');
  populateGridOptions(gridFolder, options, saveOptions, onChange);
  openFolderIfOptionSelected(moveFolder, guiState, guiState.options, ['grid']);

  // Debug renderer.
  const debugFolder = gui.addFolder('Debug');
  setTooltip(debugFolder, 'Rendering debug configuration.');
  populateDebugOptions(debugFolder, guiState, onChangeInternal);

  // GUI actions.
  const actionsFolder = gui.addFolder('Actions');
  const actionSubFolders = {};
  const actions = {};

  /**
   * Get the current workspace.
   * @return {!Blockly.WorkspaceSvg} The Blockly workspace.
   */
  const getWorkspace = () => {
    return workspace;
  };

  /**
   * Add a custom action to the list of playground actions.
   * @param {string} name The action label.
   * @param {function(!Blockly.Workspace):void} callback The callback to call
   *     when the action is clicked.
   * @param {string=} folderName Optional folder to place the action under.
   * @param {string=} tooltip Optional tooltip to set.
   * @return {dat.GUIController} The GUI controller.
   */
  const addAction = (name, callback, folderName, tooltip) => {
    actions[name] = () => {
      callback(workspace);
    };
    let folder = actionsFolder;
    if (folderName) {
      if (actionSubFolders[folderName]) {
        folder = actionSubFolders[folderName];
      } else {
        folder = actionsFolder.addFolder(folderName);
        folder.open();
        actionSubFolders[folderName] = folder;
      }
    }
    const controller = folder.add(actions, name);
    tooltip && setTooltip(controller, tooltip);
    name && controller.name(name);
    return controller;
  };

  /**
   * Add a custom checkbox action to the list of playground actions.
   * @param {string} name The action label.
   * @param {function(!Blockly.Workspace,boolean):void} callback The callback to
   *     call when the action is clicked.
   * @param {string=} folderName Optional folder to place the action under.
   * @param {boolean=} defaultValue Default value.
   * @param {string=} tooltip Optional tooltip to set.
   * @return {dat.GUIController} The GUI controller.
   */
  const addCheckboxAction =
      (name, callback, folderName, defaultValue, tooltip) => {
        actions[name] = !!defaultValue;
        let folder = actionsFolder;
        if (folderName) {
          if (actionSubFolders[folderName]) {
            folder = actionSubFolders[folderName];
          } else {
            folder = actionsFolder.addFolder(folderName);
            folder.open();
            actionSubFolders[folderName] = folder;
          }
        }
        const controller = folder.add(actions, name);
        tooltip && setTooltip(controller, tooltip);
        name && controller.name(name);
        controller.listen().onFinishChange((value) => {
          callback(workspace, value);
        });

        return controller;
      };

  const devGui = /** @type {?} */ (gui);
  devGui.addCheckboxAction = addCheckboxAction;
  devGui.addAction = addAction;
  devGui.getWorkspace = getWorkspace;

  addActions(devGui, workspace);

  return devGui;
}

/**
 * Save the GUI state to local storage and the window hash.
 * @param {Object} guiState The GUI State.
 * @param {string} defaultToolboxName The default toolbox name.
 * @param {string} defaultThemeName The default theme name.
 */
function saveGUIState(guiState, defaultToolboxName, defaultThemeName) {
  // Don't save toolbox and theme, as we'll save their names instead.
  delete guiState.options['toolbox'];
  delete guiState.options['theme'];

  // Save GUI control options to local storage.
  const guiStateKey = `guiState_${id}`;
  localStorage.setItem(guiStateKey, JSON.stringify(guiState));

  // Save GUI state into the URL:
  const hashGuiState = Object.assign({}, guiState.options);
  if (guiState.toolboxName !== defaultToolboxName) {
    hashGuiState.toolbox = guiState.toolboxName;
  }
  if (guiState.themeName !== defaultThemeName) {
    hashGuiState.theme = guiState.themeName;
  }
  window.location.hash = HashState.save(hashGuiState);
}

/**
 * Load the GUI state from local storage and the window hash.
 * @return {Object} The GUI state.
 */
function loadGUIState() {
  const defaultState = {options: {}, debug: {}};
  const guiStateKey = `guiState_${id}`;
  const guiState = JSON.parse(localStorage.getItem(guiStateKey)) ||
      defaultState;
  if (window.location.hash) {
    HashState.parse(window.location.hash, guiState.options);
  }
  // Move GUI toolbox state out of options, as it refers to the toolbox name
  // and not the toolbox value.
  if (guiState.options.toolbox) {
    guiState.toolboxName = guiState.options.toolbox;
    delete guiState.options.toolbox;
  }
  // Move GUI theme state out of options, as it refers to the theme name
  // and not the theme object.
  if (guiState.options.theme) {
    guiState.themeName = guiState.options.theme;
    delete guiState.options.theme;
  }
  return guiState;
}

/**
 * Open a dat.GUI folder and all of its parents if one of the options is present
 * in the GUI state.
 * @param {dat.GUI} folder The GUI folder.
 * @param {Object} guiState GUI state.
 * @param {Object} mainObj The main object to check options against.
 * @param {Array<string>} options The options to check.
 */
function openFolderIfOptionSelected(folder, guiState, mainObj, options) {
  if (guiState.guiObject) {
    // The GUI state is controlling the folder state.
    return;
  }
  options.forEach((option) => {
    if (mainObj[option] != undefined) {
      folder.open();
      while (folder.parent) {
        folder = folder.parent;
        folder.open();
      }
    }
  });
}

/**
 * Initialize the default toolbox.  If the default toolbox is not in the list of
 * toolboxes, add a "default" option to the toolbox list.
 * @param {Blockly.BlocklyOptions} defaultOptions Default Blockly options.
 * @param {Object<string,Blockly.utils.toolbox.ToolboxDefinition>} toolboxes The
 *     registered toolboxes.
 * @return {string} The default toolbox name.
 */
function initDefaultToolbox(defaultOptions, toolboxes) {
  const defaultToolbox = defaultOptions.toolbox;
  const isDefaultInToolboxes =
      Object.keys(toolboxes).filter((k) => toolboxes[k] == defaultToolbox);
  if (defaultToolbox && !isDefaultInToolboxes.length) {
    // Default toolbox not in the toolbox list.  Add a "default" option.
    toolboxes['default'] = defaultToolbox;
    return 'default';
  } else if (isDefaultInToolboxes.length) {
    // Get the
    return isDefaultInToolboxes[0];
  } else {
    // No default toolbox set, choose the first one.
    return Object.keys(toolboxes)[0];
  }
}

/**
 * Populate basic options.
 * @param {dat.GUI} basicFolder The dat.GUI basic folder.
 * @param {Blockly.Options} options Blockly options.
 * @param {Object} guiState The GUI state.
 * @param {function(string, *):void} onChange On Change method.
 */
function populateBasicOptions(basicFolder, options, guiState, onChange) {
  setTooltip(
      basicFolder.add(options, 'readOnly')
          .onChange((value) => onChange('readOnly', value)),
      'If true, prevent the user from editing. Suppresses the toolbox and' +
      ' trashcan.');
  setTooltip(
      basicFolder.add(options, 'hasTrashcan')
          .name('trashCan')
          .onChange((value) => onChange('trashcan', value)),
      'Displays or hides the trashcan.');
  setTooltip(
      basicFolder.add(options, 'hasSounds')
          .name('sounds')
          .onChange((value) => onChange('sounds', value)),
      `If false, don't play sounds (e.g. click and delete).`);
  setTooltip(
      basicFolder.add(options, 'disable')
          .onChange((value) => onChange('disable', value)),
      'Allows blocks to be disabled. ');
  setTooltip(
      basicFolder.add(options, 'collapse')
          .onChange((value) => onChange('collapse', value)),
      'Allows blocks to be collapsed or expanded.');
  setTooltip(
      basicFolder.add(options, 'comments')
          .onChange((value) => onChange('comments', value)),
      'Allows blocks to have comments.');

  openFolderIfOptionSelected(
      basicFolder, guiState, guiState.options,
      ['readOnly', 'trashcan', 'sounds', 'disable', 'collapse', 'comments']);
}

/**
 * Populate the renderer option.
 * @param {dat.GUI} folder The dat.GUI folder.
 * @param {Blockly.Options} options Blockly options.
 * @param {function(string, *):void} onChange On Change method.
 */
function populateRendererOption(folder, options, onChange) {
  // Get the list of renderers. Previous versions of Blockly used the
  // rendererMap_, whereas newer versions that use the global registry get their
  // list of renderers from somewhere else.
  const renderers = Blockly.blockRendering.rendererMap_ ||
      (Blockly.registry && Blockly.registry.typeMap_['renderer']);
  setTooltip(
      folder.add(options, 'renderer', Object.keys(renderers))
          .onChange((value) => onChange('renderer', value)),
      'The renderer used by Blockly.');
}

/**
 * Populate the toolbox option.
 * @param {dat.GUI} folder The dat.GUI folder.
 * @param {Object} guiState The GUI state.
 * @param {Object<string,Blockly.utils.toolbox.ToolboxDefinition>} toolboxes The
 *     registered toolboxes.
 * @param {string} defaultToolboxName The default toolbox name.
 * @param {function(string, *):void} onChange On Change method.
 */
function populateToolboxOption(
    folder, guiState, toolboxes, defaultToolboxName, onChange) {
  setTooltip(
      folder.add(guiState, 'toolboxName')
          .options(Object.keys(toolboxes))
          .name('toolbox')
          .onChange((value) => {
            guiState.toolboxName = value;
            onChange('toolbox', toolboxes[value]);
          }),
      'The toolbox used by Blockly.');
  if (guiState.toolboxName !== defaultToolboxName) {
    openFolderIfOptionSelected(folder, guiState, guiState.options, ['toolbox']);
  }
}

/**
 * Populate the toolbox sides option.
 * @param {dat.GUI} folder The dat.GUI folder.
 * @param {Blockly.Options} options Blockly options.
 * @param {Blockly.BlocklyOptions} saveOptions Saved Blockly options.
 * @param {Object} guiState GUI state.
 * @param {function():void} onChangeInternal Internal on change method.
 */
function populateToolboxSidesOption(
    folder, options, saveOptions, guiState, onChangeInternal) {
  const toolboxSides = {top: 0, bottom: 1, left: 2, right: 3};
  setTooltip(
      folder.add(options, 'toolboxPosition', toolboxSides)
          .name('toolboxPosition')
          .onChange((value) => {
            const side = Object.keys(toolboxSides)
                .find((key) => toolboxSides[key] == value);
            saveOptions['horizontalLayout'] = side == 'top' || side == 'bottom';
            saveOptions['toolboxPosition'] =
                side == 'top' || side == 'left' ? 'start' : 'end';
            guiState.options['toolboxPosition'] =
                saveOptions['toolboxPosition'];
            guiState.options['horizontalLayout'] =
                saveOptions['horizontalLayout'];
            onChangeInternal();
          }),
      'The toolbox position.');
}

/**
 * Get the list of Blockly themes.
 * @param {Blockly.BlocklyOptions} defaultOptions Default Blockly options.
 * @return {Object<string,Blockly.Theme>} The list of registered themes.
 */
function getThemes(defaultOptions) {
  let themes;
  if (Blockly.registry && Blockly.registry.typeMap_['theme']) {
    // Using a version of Blockly that registers themes.
    themes = Blockly.registry.typeMap_['theme'];
  } else {
    // Fall back to a pre-set list of themes.
    themes = {
      'classic': Blockly.Themes.Classic,
      'dark': Blockly.Themes.Dark,
      'deuteranopia': Blockly.Themes.Deuteranopia,
<<<<<<< HEAD
      'highcontrast': Blockly.Themes.HighContrast,
      'tritanopia': themeTritanopia,
=======
      'highcontrast': highContrastTheme,
      'tritanopia': Blockly.Themes.Tritanopia,
>>>>>>> 4dede6b0
    };
    if (defaultOptions.theme) {
      themes[(/** @type {!Blockly.Theme} */ (defaultOptions.theme)).name] =
          defaultOptions.theme;
    }
  }
  return themes;
}

/**
 * Populate the theme option.
 * @param {dat.GUI} folder The dat.GUI folder.
 * @param {Object} guiState The GUI state.
 * @param {Object<string,Blockly.Theme>} themes The list of
 *     themes.
 * @param {string} defaultThemeName Default Theme name.
 * @param {function(string, *):void} onChange On Change method.
 */
function populateThemeOption(
    folder, guiState, themes, defaultThemeName, onChange) {
  setTooltip(
      folder.add(guiState, 'themeName')
          .options(Object.keys(themes))
          .name('theme')
          .onChange((value) => {
            guiState.themeName = value;
            onChange('theme', themes[value]);
          }),
      'The theme used by Blockly.');
  if (guiState.themeName !== defaultThemeName) {
    openFolderIfOptionSelected(folder, guiState, guiState.options, ['theme']);
  }
}

/**
 * Populate move options.
 * @param {dat.GUI} moveFolder The dat.GUI move options folder.
 * @param {Blockly.Options} options Blockly options.
 * @param {Blockly.BlocklyOptions} saveOptions Saved Blockly options.
 * @param {function(string, *):void} onChange On Change method.
 */
function populateMoveOptions(moveFolder, options, saveOptions, onChange) {
  setTooltip(
      moveFolder.add(options.moveOptions, 'scrollbars')
          .onChange((value) => onChange('move', {
            ...saveOptions.move,
            scrollbars: value,
          })),
      'True if the workspace has scrollbars.');
  setTooltip(
      moveFolder.add(options.moveOptions, 'wheel')
          .onChange((value) => onChange('move', {
            ...saveOptions.move,
            wheel: value,
          })),
      'True if the workspace can be scrolled with the mouse wheel.');
  setTooltip(
      moveFolder.add(options.moveOptions, 'drag')
          .onChange((value) => onChange('move', {
            ...saveOptions.move,
            drag: value,
          })),
      'True if the workspace can be dragged with the mouse.');
}

/**
 * Populate zoom options.
 * @param {dat.GUI} zoomFolder The dat.GUI zoom options folder.
 * @param {Blockly.Options} options Blockly options.
 * @param {Blockly.BlocklyOptions} saveOptions Saved Blockly options.
 * @param {function(string, *):void} onChange On Change method.
 */
function populateZoomOptions(zoomFolder, options, saveOptions, onChange) {
  setTooltip(
      zoomFolder.add(options.zoomOptions, 'controls')
          .onChange((value) => onChange('zoom', {
            ...saveOptions.zoom,
            controls: value,
          })),
      'Set to true to show zoom-centre, zoom-in, and zoom-out buttons.');
  setTooltip(
      zoomFolder.add(options.zoomOptions, 'wheel')
          .onChange((value) => onChange('zoom', {
            ...saveOptions.zoom,
            wheel: value,
          })),
      'Set to true to allow the mouse wheel to zoom.');
  setTooltip(
      zoomFolder.add(options.zoomOptions, 'startScale', 0.1, 4)
          .onChange((value) => onChange('zoom', {
            ...saveOptions.zoom,
            startScale: value,
          })),
      'Initial magnification factor. For applications with multiple levels,' +
      ' startScale is often set to a higher value on the first level, then' +
      ' incrementally decreased as subsequent levels become more complex.');
  setTooltip(
      zoomFolder.add(options.zoomOptions, 'maxScale', 1, 20)
          .onChange((value) => onChange('zoom', {
            ...saveOptions.zoom,
            maxScale: value,
          }))
          .step(1),
      'Maximum multiplication factor for how far one can zoom in.');
  setTooltip(
      zoomFolder.add(options.zoomOptions, 'minScale', 0.1, 1)
          .onChange((value) => onChange('zoom', {
            ...saveOptions.zoom,
            minScale: value,
          }))
          .step(0.05),
      'Minimum multiplication factor for how far one can zoom out.');
}

/**
 * Populate grid options.
 * @param {dat.GUI} gridFolder The dat.GUI grid options folder.
 * @param {Blockly.Options} options Blockly options.
 * @param {Blockly.BlocklyOptions} saveOptions Saved Blockly options.
 * @param {function(string, *):void} onChange On Change method.
 */
function populateGridOptions(gridFolder, options, saveOptions, onChange) {
  setTooltip(
      gridFolder.add(options.gridOptions, 'spacing', 0, 50)
          .onChange((value) => onChange('grid', {
            ...saveOptions.grid,
            spacing: value,
          })),
      `The distance between the grid's points.`);
  setTooltip(
      gridFolder.add(options.gridOptions, 'length', 0, 30)
          .onChange((value) => onChange('grid', {
            ...saveOptions.grid,
            length: value,
          })),
      'The shape of the grid points. A length of 0 results in an invisible' +
      ' grid (but still one that may be snapped to), a length of 1 (the' +
      ' default value) results in dots, a longer length results in crosses, ' +
      'and a length equal or greater than the spacing results in graph paper.');
  setTooltip(
      gridFolder.addColor(options.gridOptions, 'colour')
          .onChange((value) => onChange('grid', {
            ...saveOptions.grid,
            colour: value,
          })),
      'The colour of the grid points.');
  setTooltip(
      gridFolder.add(options.gridOptions, 'snap')
          .onChange((value) => onChange('grid', {
            ...saveOptions.grid,
            snap: value,
          })),
      'Whether blocks should snap to the nearest grid point when placed on' +
      ' the workspace.');
}

/**
 * Set a tooltip on a GUI folder or controller.
 * @param {dat.GUI|dat.GUIController} controller GUI folder or controller.
 * @param {string} tooltip Tooltip string.
 */
function setTooltip(controller, tooltip) {
  const parentElement = controller.domElement.parentElement;
  parentElement.setAttribute('title', tooltip);
}

/**
 * Initialize debug renderer.
 * @param {Object.<string, boolean>} guiDebugState Saved GUI debug state.
 * @param {boolean=} reset Whether or not to reset the renderer config.
 */
function initDebugRenderer(guiDebugState, reset) {
  DebugRenderer.init();
  Object.keys(DebugRenderer.config).map((key) => {
    if (guiDebugState[key] == undefined || reset) {
      guiDebugState[key] = false;
    }
    DebugRenderer.config[key] = guiDebugState[key];
  });
}

/**
 * Populate debug options.
 * @param {dat.GUI} debugFolder The dat.GUI debug folder.
 * @param {Object} guiState The GUI state.
 * @param {function():void} onChangeInternal Internal on change method.
 */
function populateDebugOptions(debugFolder, guiState, onChangeInternal) {
  const guiDebugState = guiState.debug;
  Object.keys(DebugRenderer.config).map((key) => {
    debugFolder.add(guiDebugState, key, 0, 50).onChange((value) => {
      guiDebugState[key] = value;
      DebugRenderer.config[key] = guiDebugState[key];
      onChangeInternal();
    });
  });
  openFolderIfOptionSelected(
      debugFolder, guiState, guiDebugState,
      Object.keys(DebugRenderer.config).filter((k) => !!guiDebugState[k]));
}

/**
 * Add default actions to the GUI instance.
 * @param {?} gui The GUI instance.
 * @param {!Blockly.WorkspaceSvg} workspace The Blockly workspace.
 */
function addActions(gui, workspace) {
  // Visibility actions.
  gui.addAction('Show', (workspace) => {
    workspace.setVisible(true);
  }, 'Visibility', 'Show the workspace.');
  gui.addAction('Hide', (workspace) => {
    workspace.setVisible(false);
  }, 'Visibility', 'Hide the workspace.');

  // Block actions.
  gui.addAction('Clear', (workspace) => {
    workspace.clear();
  }, 'Blocks', 'Clear all the blocks from the workspace.');
  gui.addAction('Format', (workspace) => {
    workspace.cleanUp();
  }, 'Blocks', 'Format the blocks on the workspace.');

  // Undo/Redo actions.
  gui.addAction('Undo', (workspace) => {
    workspace.undo();
  }, 'Undo/Redo', 'Undo last action.');
  gui.addAction('Redo', (workspace) => {
    workspace.undo(true);
  }, 'Undo/Redo', 'Redo last action.');
  gui.addAction('Clear Undo Stack', (workspace) => {
    workspace.clearUndo();
  }, 'Undo/Redo', 'Clear the undo stack.');

  // Scale actions.
  gui.addAction('Zoom reset', (workspace) => {
    workspace.setScale(workspace.options.zoomOptions.startScale);
    workspace.scrollCenter();
  }, 'Scale', 'Reset zoom.');
  gui.addAction('Zoom center', (workspace) => {
    workspace.scrollCenter();
  }, 'Scale', 'Center the workspace.');
  gui.addAction('Zoom to Fit', (workspace) => {
    workspace.zoomToFit();
  }, 'Scale', 'Zoom the blocks to fit in the workspace if possible.');

  // Stress Test.
  gui.addAction(
      'Random Blocks',
      (workspace) => {
        populateRandom(workspace, 100);
      },
      'Stress Test',
      'Populate the workspace with a random set of blocks, for testing.');
  gui.addAction(
      'Spaghetti!',
      (workspace) => {
        spaghetti(workspace, 8);
      },
      'Stress Test',
      'Populate the workspace with nested if-statement blocks, for testing.');

  // Logging.
  gui.addCheckboxAction('Log Events', function(workspace, value) {
    if (value) {
      enableLogger(workspace);
    } else {
      disableLogger(workspace);
    }
  }, 'Logging', false, 'Toggle console logging of workspace events.');
  gui.addCheckboxAction('Log Flyout Events', function(workspace, value) {
    if (value) {
      if (workspace.getFlyout()) {
        enableLogger(workspace.getFlyout().getWorkspace());
      }
    } else {
      if (workspace.getFlyout()) {
        disableLogger(workspace.getFlyout().getWorkspace());
      }
    }
  }, 'Logging', false, 'Toggle console logging of flyout events.');

  // Accessibility actions.
  gui.addCheckboxAction(
      'Keyboard Nav',
      (_workspace, value) => {
        if (value) {
          Blockly.navigation.enableKeyboardAccessibility();
        } else {
          Blockly.navigation.disableKeyboardAccessibility();
        }
      },
      'Accessibility', workspace.keyboardAccessibilityMode,
      'Toggle keyboard accessibility mode');
  gui.addCheckboxAction(
      'Navigate All',
      (_workspace, value) => {
        Blockly.ASTNode.NAVIGATE_ALL_FIELDS = value;
      },
      'Accessibility', Blockly.ASTNode.NAVIGATE_ALL_FIELDS,
      'Toggle navigating to all fields. False to only navigate to clickable' +
      ' fields.');
}<|MERGE_RESOLUTION|>--- conflicted
+++ resolved
@@ -20,11 +20,8 @@
 import {id} from './id';
 import toolboxCategories from '../toolboxCategories';
 import toolboxSimple from '../toolboxSimple';
-<<<<<<< HEAD
 import themeTritanopia from '@blockly/theme-tritanopia';
-=======
 import highContrastTheme from '@blockly/theme-highcontrast';
->>>>>>> 4dede6b0
 
 const assign = require('lodash.assign');
 const merge = require('lodash.merge');
@@ -546,13 +543,8 @@
       'classic': Blockly.Themes.Classic,
       'dark': Blockly.Themes.Dark,
       'deuteranopia': Blockly.Themes.Deuteranopia,
-<<<<<<< HEAD
-      'highcontrast': Blockly.Themes.HighContrast,
       'tritanopia': themeTritanopia,
-=======
       'highcontrast': highContrastTheme,
-      'tritanopia': Blockly.Themes.Tritanopia,
->>>>>>> 4dede6b0
     };
     if (defaultOptions.theme) {
       themes[(/** @type {!Blockly.Theme} */ (defaultOptions.theme)).name] =
