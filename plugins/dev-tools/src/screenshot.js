/**
 * @license
 * Copyright 2019 Google LLC
 * SPDX-License-Identifier: Apache-2.0
 */

/**
 * @fileoverview Download screenshot.
 * @author samelh@google.com (Sam El-Husseini)
 */
import * as Blockly from 'blockly/core';

/**
 * Convert an SVG datauri into a PNG datauri.
 * @param {string} data SVG datauri.
 * @param {number} width Image width.
 * @param {number} height Image height.
 * @param {!Function} callback Callback.
 */
function svgToPng_(data, width, height, callback) {
  const canvas = document.createElement('canvas');
  const context = canvas.getContext('2d');
  const img = new Image();

  const pixelDensity = 10;
  canvas.width = width * pixelDensity;
  canvas.height = height * pixelDensity;
  img.onload = function () {
    context.drawImage(
      img,
      0,
      0,
      width,
      height,
      0,
      0,
      canvas.width,
      canvas.height,
    );
    try {
      const dataUri = canvas.toDataURL('image/png');
      callback(dataUri);
    } catch (err) {
      console.warn('Error converting the workspace svg to a png');
      callback('');
    }
  };
  img.src = data;
}

/**
 * Create an SVG of the blocks on the workspace.
 * @param {!Blockly.WorkspaceSvg} workspace The workspace.
 * @param {!Function} callback Callback.
 * @param {string=} customCss Custom CSS to append to the SVG.
 */
function workspaceToSvg_(workspace, callback, customCss) {
  // Go through all text areas and set their value.
  const textAreas = document.getElementsByTagName('textarea');
  for (let i = 0; i < textAreas.length; i++) {
    textAreas[i].innerText = textAreas[i].value;
  }

  const bBox = workspace.getBlocksBoundingBox();
  const x = bBox.x || bBox.left;
  const y = bBox.y || bBox.top;
  const width = bBox.width || bBox.right - x;
  const height = bBox.height || bBox.bottom - y;

  const blockCanvas = workspace.getCanvas();
  const blockCanvasClone = blockCanvas.cloneNode(true);
  blockCanvasClone.removeAttribute('transform');

  const svg = document.createElementNS('http://www.w3.org/2000/svg', 'svg');
  svg.setAttribute('xmlns', 'http://www.w3.org/2000/svg');
  svg.setAttribute('viewBox', x + ' ' + y + ' ' + width + ' ' + height);

  svg.setAttribute(
    'class',
    'blocklySvg ' +
      (workspace.options.renderer || 'geras') +
      '-renderer ' +
      (workspace.getTheme ? workspace.getTheme().name + '-theme' : ''),
  );
  svg.setAttribute('width', width);
  svg.setAttribute('height', height);
  svg.setAttribute('style', 'background-color: transparent');

  const css = [].slice
    .call(document.head.querySelectorAll('style'))
    .filter(function (el) {
      return (
        /\.blocklySvg/.test(el.innerText) || el.id.indexOf('blockly-') === 0
      );
    })
    .map(function (el) {
      return el.innerText;
    })
    .join('\n');
  const style = document.createElement('style');
<<<<<<< HEAD
  style.innerHTML = css + '\n' + customCss;

  svg.appendChild(style);
  for (const defs of workspace.getSvgGroup().getElementsByTagName('defs')) {
    svg.appendChild(defs.cloneNode(true));
  }
  svg.appendChild(blockCanvasClone);
=======
  style.textContent = css + '\n' + customCss;
  svg.insertBefore(style, svg.firstChild);
>>>>>>> 3684d452

  let svgAsXML = new XMLSerializer().serializeToString(svg);
  svgAsXML = svgAsXML.replace(/&nbsp/g, '&#160');
  const data = 'data:image/svg+xml,' + encodeURIComponent(svgAsXML);

  svgToPng_(data, width, height, callback);
}

/**
 * Download a screenshot of the blocks on a Blockly workspace.
 * @param {!Blockly.WorkspaceSvg} workspace The Blockly workspace.
 */
export function downloadWorkspaceScreenshot(workspace) {
  workspaceToSvg_(workspace, function (datauri) {
    const a = document.createElement('a');
    a.download = 'screenshot.png';
    a.target = '_self';
    a.href = datauri;
    document.body.appendChild(a);
    a.click();
    a.parentNode.removeChild(a);
  });
}<|MERGE_RESOLUTION|>--- conflicted
+++ resolved
@@ -98,18 +98,13 @@
     })
     .join('\n');
   const style = document.createElement('style');
-<<<<<<< HEAD
-  style.innerHTML = css + '\n' + customCss;
+  style.textContent = css + '\n' + customCss;
 
   svg.appendChild(style);
   for (const defs of workspace.getSvgGroup().getElementsByTagName('defs')) {
     svg.appendChild(defs.cloneNode(true));
   }
   svg.appendChild(blockCanvasClone);
-=======
-  style.textContent = css + '\n' + customCss;
-  svg.insertBefore(style, svg.firstChild);
->>>>>>> 3684d452
 
   let svgAsXML = new XMLSerializer().serializeToString(svg);
   svgAsXML = svgAsXML.replace(/&nbsp/g, '&#160');
