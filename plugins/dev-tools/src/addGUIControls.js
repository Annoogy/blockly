--- conflicted
+++ resolved
@@ -14,11 +14,8 @@
 import {DebugRenderer} from './debugRenderer';
 import {HashState} from './playground/hash_state';
 import {populateRandom} from './populateRandom';
-<<<<<<< HEAD
 import {enableLogger, disableLogger} from './logger';
-=======
 import {spaghetti} from './spaghetti';
->>>>>>> 4beaa85a
 import toolboxCategories from './toolboxCategories';
 import toolboxSimple from './toolboxSimple';
 
@@ -718,6 +715,17 @@
       disableLogger(workspace);
     }
   }, 'Logging');
+  gui.addCheckboxAction('Log Flyout Events', function(workspace, value) {
+    if (value) {
+      if (workspace.getFlyout()) {
+        enableLogger(workspace.getFlyout().getWorkspace());
+      }
+    } else {
+      if (workspace.getFlyout()) {
+        disableLogger(workspace.getFlyout().getWorkspace());
+      }
+    }
+  }, 'Logging');
 
   // Accessibility actions.
   gui.addCheckboxAction('Keyboard Nav', (_workspace, value) => {
