--- conflicted
+++ resolved
@@ -1,12 +1,7 @@
 {
   "name": "@blockly/fixed-edges",
-<<<<<<< HEAD
-  "version": "4.0.1",
+  "version": "4.0.2",
   "description": "A plugin that provides a MetricsManager that can be used to prevent the workspace from expanding to the top/left/right/bottom when blocks are dragged to that edge.",
-=======
-  "version": "4.0.2",
-  "description": "A Blockly MetricsManager for configuring fixed sides.",
->>>>>>> 036e32af
   "scripts": {
     "audit:fix": "blockly-scripts auditFix",
     "build": "blockly-scripts build",
