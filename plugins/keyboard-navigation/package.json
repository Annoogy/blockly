{
  "name": "@blockly/keyboard-navigation",
  "version": "0.5.8",
  "description": "A Blockly plugin that adds keyboard navigation support.",
  "scripts": {
    "audit:fix": "blockly-scripts auditFix",
    "build": "blockly-scripts build",
    "clean": "blockly-scripts clean",
    "lint": "eslint .",
    "predeploy": "blockly-scripts predeploy",
    "start": "blockly-scripts start",
    "test": "blockly-scripts test"
  },
  "main": "./dist/index.js",
  "module": "./src/index.js",
  "unpkg": "./dist/index.js",
  "author": "Blockly Team",
  "keywords": [
    "blockly",
    "blockly-plugin",
    "keyboard-navigation"
  ],
  "homepage": "https://github.com/google/blockly-samples/tree/master/plugins/keyboard-navigation#readme",
  "bugs": {
    "url": "https://github.com/google/blockly-samples/issues"
  },
  "repository": {
    "type": "git",
    "url": "https://github.com/google/blockly-samples.git",
    "directory": "plugins/keyboard-navigation"
  },
  "license": "Apache-2.0",
  "directories": {
    "dist": "dist",
    "src": "src"
  },
  "files": [
    "dist",
    "src"
  ],
  "devDependencies": {
    "@blockly/dev-scripts": "^3.1.1",
<<<<<<< HEAD
    "@blockly/dev-tools": "^7.1.5",
=======
    "@blockly/dev-tools": "^7.1.6",
>>>>>>> 3cded5a6
    "blockly": "^11.0.0-beta.7",
    "chai": "^4.2.0",
    "jsdom": "^16.4.0",
    "jsdom-global": "^3.0.2",
    "mocha": "^7.1.0",
    "sinon": "^9.0.1"
  },
  "peerDependencies": {
    "blockly": "^11.0.0-beta.7"
  },
  "publishConfig": {
    "access": "public",
    "registry": "https://wombat-dressing-room.appspot.com"
  },
  "engines": {
    "node": ">=8.17.0"
  }
}<|MERGE_RESOLUTION|>--- conflicted
+++ resolved
@@ -40,11 +40,7 @@
   ],
   "devDependencies": {
     "@blockly/dev-scripts": "^3.1.1",
-<<<<<<< HEAD
-    "@blockly/dev-tools": "^7.1.5",
-=======
     "@blockly/dev-tools": "^7.1.6",
->>>>>>> 3cded5a6
     "blockly": "^11.0.0-beta.7",
     "chai": "^4.2.0",
     "jsdom": "^16.4.0",
