/**
 * @license
 * Copyright 2022 Google LLC
 * SPDX-License-Identifier: Apache-2.0
 */

/**
 * @fileoverview Shadow block conversion test playground.
 */

import * as Blockly from 'blockly';
import {createPlayground} from '@blockly/dev-tools';
import {shadowBlockConversionChangeListener} from '../src/index';

const toolbox: Blockly.utils.toolbox.ToolboxDefinition = {
  kind: 'flyoutToolbox',
  contents: [
    {
<<<<<<< HEAD
      'kind': 'block',
      'type': 'text_reverse',
      'inputs': {
        'TEXT': {
          'shadow': {'type': 'text', 'fields': {'TEXT': 'abc'}},
          'block': undefined,
        },
      },
    },
    {
      'kind': 'block',
      'type': 'colour_blend',
      'inputs': {
        'COLOUR1': {
          'shadow': {'type': 'colour_picker', 'fields': {'COLOUR': '#ff0000'}},
          'block': undefined,
=======
      kind: 'block',
      type: 'colour_blend',
      inputs: {
        COLOUR1: {
          shadow: {type: 'colour_picker', fields: {COLOUR: '#ff0000'}},
          block: undefined,
>>>>>>> 5dd2cede
        },
        COLOUR2: {
          shadow: {type: 'colour_picker', fields: {COLOUR: '#3333ff'}},
          block: undefined,
        },
        RATIO: {
          shadow: {type: 'math_number', fields: {NUM: 0.5}},
          block: undefined,
        },
      },
    },
    {
      kind: 'block',
      type: 'colour_picker',
    },
    {
      kind: 'block',
      type: 'text_print',
      inputs: {
        TEXT: {
          shadow: {type: 'text', fields: {TEXT: 'Example Text 1'}},
          block: undefined,
        },
      },
      next: {
        shadow: {
          type: 'text_print',
          inputs: {
            TEXT: {
              shadow: {type: 'text', fields: {TEXT: 'Example Text 2'}},
              block: undefined,
            },
          },
        },
        block: undefined,
      },
    },
    {
      kind: 'block',
      type: 'text',
    },
    {
      kind: 'block',
      type: 'controls_if',
      inputs: {
        IF0: {shadow: {type: 'logic_boolean'}, block: undefined},
        DO0: {
          shadow: {
            type: 'controls_ifelse',
            inputs: {
              IF0: {shadow: {type: 'logic_boolean'}, block: undefined},
              DO0: {shadow: {type: 'controls_if'}, block: undefined},
              ELSE: {
                shadow: {
                  type: 'controls_if',
                  inputs: {
                    IF0: {
                      shadow: {type: 'logic_boolean'},
                      block: undefined,
                    },
                  },
                },
                block: undefined,
              },
            },
            next: {
              shadow: {
                type: 'controls_if',
                inputs: {
                  IF0: {
                    shadow: {type: 'logic_boolean'},
                    block: undefined,
                  },
                },
              },
              block: undefined,
            },
          },
          block: undefined,
        },
      },
    },
    {
      kind: 'block',
      type: 'logic_boolean',
    },
  ],
};

/**
 * Create a workspace.
 *
 * @param blocklyDiv The blockly container div.
 * @param options The Blockly options.
 * @returns The created workspace.
 */
function createWorkspace(
  blocklyDiv: HTMLElement,
  options: Blockly.BlocklyOptions,
): Blockly.WorkspaceSvg {
  const workspace = Blockly.inject(blocklyDiv, options);
  workspace.addChangeListener(shadowBlockConversionChangeListener);
  return workspace;
}

document.addEventListener('DOMContentLoaded', function () {
  const defaultOptions: Blockly.BlocklyOptions = {
    toolbox,
  };
  const rootElement = document.getElementById('root');
  if (rootElement) {
    createPlayground(rootElement, createWorkspace, defaultOptions);
  }
});<|MERGE_RESOLUTION|>--- conflicted
+++ resolved
@@ -16,31 +16,22 @@
   kind: 'flyoutToolbox',
   contents: [
     {
-<<<<<<< HEAD
-      'kind': 'block',
-      'type': 'text_reverse',
-      'inputs': {
-        'TEXT': {
-          'shadow': {'type': 'text', 'fields': {'TEXT': 'abc'}},
-          'block': undefined,
+      kind: 'block',
+      type: 'text_reverse',
+      inputs: {
+        TEXT: {
+          shadow: {type: 'text', fields: {TEXT: 'abc'}},
+          block: undefined,
         },
       },
     },
     {
-      'kind': 'block',
-      'type': 'colour_blend',
-      'inputs': {
-        'COLOUR1': {
-          'shadow': {'type': 'colour_picker', 'fields': {'COLOUR': '#ff0000'}},
-          'block': undefined,
-=======
       kind: 'block',
       type: 'colour_blend',
       inputs: {
         COLOUR1: {
           shadow: {type: 'colour_picker', fields: {COLOUR: '#ff0000'}},
           block: undefined,
->>>>>>> 5dd2cede
         },
         COLOUR2: {
           shadow: {type: 'colour_picker', fields: {COLOUR: '#3333ff'}},
