--- conflicted
+++ resolved
@@ -40,13 +40,8 @@
     "src"
   ],
   "devDependencies": {
-<<<<<<< HEAD
-    "@blockly/dev-scripts": "^1.2.15",
+    "@blockly/dev-scripts": "^1.2.16",
     "@blockly/dev-tools": "^3.0.0",
-=======
-    "@blockly/dev-scripts": "^1.2.16",
-    "@blockly/dev-tools": "^2.5.6",
->>>>>>> 862f280c
     "blockly": "^8.0.0",
     "chai": "^4.3.4"
   },
