--- conflicted
+++ resolved
@@ -1,10 +1,6 @@
 {
   "name": "@blockly/zoom-to-fit",
-<<<<<<< HEAD
   "version": "2.0.0",
-=======
-  "version": "1.1.3",
->>>>>>> e33e540b
   "description": "A Blockly plugin that adds a zoom-to-fit control to the workspace.",
   "scripts": {
     "audit:fix": "blockly-scripts auditFix",
@@ -44,13 +40,8 @@
   ],
   "devDependencies": {
     "@blockly/dev-scripts": "^1.2.6",
-<<<<<<< HEAD
-    "@blockly/dev-tools": "^2.4.0",
+    "@blockly/dev-tools": "^2.5.0",
     "blockly": "^6.20210701.0"
-=======
-    "@blockly/dev-tools": "^2.5.0",
-    "blockly": "^5.20210325.0"
->>>>>>> e33e540b
   },
   "peerDependencies": {
     "blockly": "^6.20210701.0"
