--- conflicted
+++ resolved
@@ -5,16 +5,10 @@
     "declaration": true,
     "declarationMap": true,
     "sourceMap": true,
-<<<<<<< HEAD
-    "strict": true,
-    "moduleResolution": "nodenext",
-    "lib": ["es2021", "dom"],
-=======
     "module": "es2015",
     "moduleResolution": "bundler",
     "target": "es6",
-    "strict": false,
->>>>>>> c9d184fd
+    "strict": true,
     // Point at the local Blockly. See #1934. Remove if we add hoisting.
     "paths": {
       "blockly/*": ["node_modules/blockly/*"]
