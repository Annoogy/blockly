#!/usr/bin/env node
/**
 * @license
 * Copyright 2020 Google LLC
 * SPDX-License-Identifier: Apache-2.0
 */

/**
 * @fileoverview Blockly dev scripts entry point.
 * @author samelh@google.com (Sam El-Husseini)
 */

const args = process.argv.slice(2);
const {spawnSync} = require('child_process');

const availableScripts = [
  'build',
  'start',
  'clean',
  'predeploy',
  'lint',
  'test',
  'postinstall',
  'auditFix',
];

const script = args[0];
<<<<<<< HEAD
if (['build', 'start', 'clean', 'predeploy', 'lint', 'test', 'postinstall']
    .includes(script)) {
=======
if (availableScripts.includes(script)) {
>>>>>>> fd511955
  const result = spawnSync('node',
      [].concat(require.resolve('../scripts/' + script))
          .concat(args.slice(1)), {stdio: 'inherit'}
  );
  if (result.signal) {
    if (result.signal === 'SIGKILL') {
      console.log('The build failed because the process exited too early. ');
    } else if (result.signal === 'SIGTERM') {
      console.log('The build failed because the process exited too early. ');
    }
    process.exit(1);
  }
  process.exit(result.status);
} else {
  console.log('Unknown script "' + script + '".');
}<|MERGE_RESOLUTION|>--- conflicted
+++ resolved
@@ -25,12 +25,7 @@
 ];
 
 const script = args[0];
-<<<<<<< HEAD
-if (['build', 'start', 'clean', 'predeploy', 'lint', 'test', 'postinstall']
-    .includes(script)) {
-=======
 if (availableScripts.includes(script)) {
->>>>>>> fd511955
   const result = spawnSync('node',
       [].concat(require.resolve('../scripts/' + script))
           .concat(args.slice(1)), {stdio: 'inherit'}
