/**
 * @license
 * Copyright 2020 Google LLC
 * SPDX-License-Identifier: Apache-2.0
 */

/**
 * @fileoverview Game logic for music game.
 */

import Blockly from 'blockly/core';
<<<<<<< HEAD
import {speaker} from './speaker';
import {toolboxPitch} from './music_blocks';
import {CustomCursor} from './custom_cursor';
=======
import './music_blocks';
>>>>>>> 4b92d6ae
import './music_block_generators';
import Interpreter from 'js-interpreter';
import {notePlayer} from './note_player';

/**
 * Constant denoting a rest.
 */
const REST = 'REST';

/**
 * Class representing transcript of notes played.
 */
export class Transcript {
  /**
   * Class for holding transcript of notes that were played. Expects
   * notesAndRests and durations to have a matching length.
   * @param {Array<string>} notesAndRests The notes and rests.
   * @param {Array<number>} durations The durations of the notes and rests.
   */
  constructor(notesAndRests = [], durations = []) {
    if (notesAndRests.length !== durations.length) {
      console.error('Transcript length mismatch.');
    }
    this.notesAndRests = [];
    this.durations = [];
    this.size = 0;
    this.readableText_ = '';
    for (let i = 0; i < notesAndRests.length; i++) {
      this.appendNote(notesAndRests[i], durations[i]);
    }
  }

  /**
   * Converts duration number into appropriate string.
   * @param {number} duration The duration.
   * @return {string} The string version of duration.
   * @private
   */
  static getDurationText_(duration) {
    let durationText = 'unknown';
    switch (duration) {
      case 1:
        durationText = 'whole';
        break;
      case 0.5:
        durationText = 'half';
        break;
      case 0.25:
        durationText = 'quarter';
        break;
      case 0.125:
        durationText = 'eight';
        break;
    }
    return durationText;
  }

  /**
   * Internal method for appending text to transcript text.
   * @param {string} text The text to append.
   * @private
   */
  appendReadableText_(text) {
    if (this.readableText_) {
      this.readableText_ += ', ';
    } else {
      text = text.charAt(0).toUpperCase() + text.slice(1);
    }
    this.readableText_ += text;
  }

  /**
   * Returns sentence representing the notes played in this transcript.
   * @return {string} The sentence.
   */
  getReadableText() {
    if (!this.readableText_) {
      return 'Empty.';
    }
    const items = this.readableText_.split(',');
    if (items.length > 1) {
      items[items.length - 1] = ' and ' + items[items.length - 1];
    }
    return items.join(',') + '.';
  }

  /**
   * Appends note to transcript.
   * @param {string} note The pitch of note to append.
   * @param {number} duration The duration of the note.
   */
  appendNote(note, duration) {
    this.notesAndRests.push(note);
    this.durations.push(duration);
    this.appendReadableText_(
        `play ${Transcript.getDurationText_(duration)} note ${note}`);
    this.size++;
  }
  /**
   * Appends rest to transcript.
   * @param {number} duration The duration of the rest.
   */
  appendRest(duration) {
    this.notesAndRests.push(REST);
    this.durations.push(duration);
    this.appendReadableText_(
        `${Transcript.getDurationText_(duration)} rest`);
    this.size++;
  }
}

/**
 * Class representing musical stave (staff) of notes to play.
 */
class Stave {
  /**
   * Class holding code for music to play.
   * @param {Array<Interpreter.State>} stateStack The stateStack containing code
   *    for this stave.
   */
  constructor(stateStack) {
    /**
     * The state stack.
     * @type {Array<Interpreter.State>}
     */
    this.stateStack = stateStack;

    /**
     * Whether all the notes have ben played.
     * @type {boolean}
     */
    this.done = false;

    /**
     * The time to pause till.
     * @type {number}
     * @private
     */
    this.pauseUntil64ths_ = 0;

    /**
     * The transcript of notes played.
     * @type {Transcript}
     * @private
     */
    this.transcript_ = new Transcript();

    /**
     * Currently playing note.
     * @type {string}
     * @private
     */
    this.note_ = '';
  }

  /**
   * Returns the transcript for this stave.
   * @return {Transcript} The transcript.
   */
  getTranscript() {
    return this.transcript_;
  }

  /**
   * Whether this stave is currently paused.
   * @param {number} clock64ths Number of 1/64ths notes since the start.
   * @return {boolean} Whether this stave is paused.
   */
  isPaused(clock64ths) {
    return this.pauseUntil64ths_ > clock64ths;
  }

  /**
   * Play one note.
   * @param {number} duration Fraction of a whole note length to play.
   * @param {string} pitch Note to play.
   * @param {number} clock64ths Number of 1/64ths notes since the start.
   */
  play(duration, pitch, clock64ths) {
    this.stopSound();
    this.note_ = pitch;
    notePlayer.triggerAttack(pitch);
    this.pauseUntil64ths_ = duration * 64 + clock64ths;
    // Make a record of this note.
    this.transcript_.appendNote(pitch, duration);
  }

  /**
   * Wait one rest.
   * @param {number} duration Fraction of a whole note length to rest.
   * @param {number} clock64ths Number of 1/64ths notes since the start.
   */
  rest(duration, clock64ths) {
    this.stopSound();
    this.pauseUntil64ths_ = duration * 64 + clock64ths;
    // Make a record of this rest.
    this.transcript_.appendRest(duration);
  }

  /**
   * Stops currently playing note.
   */
  stopSound() {
    if (this.note_) {
      notePlayer.triggerRelease();
      this.note_ = '';
    }
  }
}

/**
 * Logic for playing music.
 */
export class Music {
  /**
   * Class for a music game.
   * @param {Blockly.WorkspaceSvg} workspace The Blockly workspace.
   * @constructor
   */
  constructor(workspace) {
    /**
     * The Blockly workspace associated with this game.
     * @type {!Blockly.WorkspaceSvg}
     */
    this.workspace = workspace;

    /**
     * The interpreter.
     * @type {?Interpreter}
     * @private
     */
    this.interpreter_ = null;

    /**
     * @type {Array<Stave>}
     * @private
     */
    this.staves_ = [];

    /**
     * The current active stave.
     * @type {?Stave}
     * @private
     */
    this.activeStave_ = null;

    /**
     * Time of start of execution.
     * @type {number}
     * @private
     */
    this.startTime_ = 0;

    /**
     * Number of 1/64ths notes since the start.
     * @type {number}
     * @private
     */
    this.clock64ths_ = 0;

    /**
     * The speed at which to play notes. Between 0 and 1, with 0 being slow,
     * 0.5 being normal speed, and 1 being fast.
     * @type {number}
     * @private
     */
    this.speed_ = 0.5;

    /**
     * The id of the last setTimeout call. Used for game reset.
     * @type {number}
     * @private
     */
    this.pid_ = 0;

    /**
     * Callback function for on finish playing.
     * @param {Array<Transcript>} transcripts The transcripts for the notes
     *    played.
     * @private
     */
    this.onFinishPlayCb_ = null;

    this.registerPlayShortcut_();
  }

  /**
   * Sets the callback for on finish playing.
   * @param {function(Array<Transcript>)} onFinishPlayCb The call back to set
   *    for calling after code has finished playing.
   */
  setOnFinishPlayCallback(onFinishPlayCb) {
    this.onFinishPlayCb_ = onFinishPlayCb;
  }

  /**
   * Registers a shortcut to play the notes on the workspace.
   * @private
   */
  registerPlayShortcut_() {
    // TODO update4 to use arrow function
    const newFunction = function() {
      this.execute();
    }.bind(this);
    /** @type {!Blockly.ShortcutRegistry.KeyboardShortcut} */
    const playShortcut = {
      name: 'playShortcut',
      preconditionFn: function(workspace) {
        return workspace.keyboardAccessibilityMode &&
            !workspace.options.readOnly;
      },
      callback: newFunction,
    };

    Blockly.ShortcutRegistry.registry.register(playShortcut);
    const shiftW = Blockly.ShortcutRegistry.registry.createSerializedKey(
        Blockly.utils.KeyCodes.P, [Blockly.utils.KeyCodes.SHIFT]);
    Blockly.ShortcutRegistry.registry.addKeyMapping(
        shiftW, playShortcut.name);
  }

  /**
   * Set the speed (Number between 0 and 1).
   * @param {number} speed The speed to set to.
   */
  setSpeed(speed) {
    if (speed <= 0 || speed > 1) {
      console.error('Invalid speed');
      return;
    }
    this.speed_ = speed;
    this.startTime_ = 0;
  }

  /**
   * Generates code and logs it to the console.
   */
  logGeneratedCode() {
    const codeJs = Blockly.JavaScript.workspaceToCode(this.workspace);
    console.log(codeJs);
  }

  /**
   * Reset the music to the start position, clear the display, and kill any
   * pending tasks.
   */
  reset() {
    // Kill any task.
    clearTimeout(this.pid_);
    this.staves_.forEach((stave) => {
      stave.stopSound();
    });
    this.interpreter_ = null;
    this.activeStave_ = null;
    this.staves_.length = 0;
    this.clock64ths_ = 0;
    this.startTime_ = 0;
  }

  /**
   * Plays music based on the blocks on the workspace.
   */
  execute() {
    this.reset();
    // Get generated code from workspace
    const code = Blockly.JavaScript.workspaceToCode(this.workspace);

    // Run user code.
    this.interpreter_ = new Interpreter(code, this.interpreterInit_.bind(this));
    // TODO add support for multiple threads (staves).
    const interpreter = new Interpreter('');
    // Replace this thread's global scope with the cross-thread global.
    interpreter.stateStack[0].scope = this.interpreter_.globalScope;
    // Add start call.
    interpreter.appendCode('start();\n');
    this.staves_.push(new Stave(interpreter.stateStack));

    this.pid_ = setTimeout(() => this.tick_(), 100);
  }

  /**
   * Inject the Music API into a JavaScript interpreter.
   * @param {!Interpreter} interpreter The JS-Interpreter.
   * @param {!Interpreter.Object} globalObject Global object.
   * @private
   */
  interpreterInit_(interpreter, globalObject) {
    // API
    let wrapper;
    wrapper = (duration, pitch, _id) => {
      this.play_(duration, pitch);
    };
    interpreter.setProperty(globalObject, 'play',
        interpreter.createNativeFunction(wrapper));
    wrapper = (duration, _id) => {
      this.rest_(duration);
    };
    interpreter.setProperty(globalObject, 'rest',
        interpreter.createNativeFunction(wrapper));

    // TODO implement setInstrument API.
  }

  /**
   * Play one note.
   * @param {number} duration Fraction of a whole note length to play.
   * @param {string} pitch Note play.
   * @private
   */
  play_(duration, pitch) {
    this.activeStave_.play(duration, pitch, this.clock64ths_);
  }

  /**
   * Wait one rest.
   * @param {number} duration Fraction of a whole note length to rest.
   * @private
   */
  rest_(duration) {
    this.activeStave_.rest(duration, this.clock64ths_);
  }
  /**
   * Execute a 1/64th tick of the program.
   * @private
   */
  tick_() {
    // Delay between start of each beat (1/64ths of a whole note).
    // Reminder: The startTime_ should be reset after the slider is adjusted.
    const scaleDuration = 1000 * (2.5 - 2 * this.speed_) / 64;
    if (!this.startTime_) {
      // Either the first tick, or first tick after slider was adjusted.
      this.startTime_ = Date.now() - this.clock64ths_ * scaleDuration;
    }
    let done = true;
    this.staves_.forEach((stave) => {
      if (!stave.done) {
        done = false;
        if (!stave.isPaused(this.clock64ths_)) {
          this.executeChunk_(stave);
        }
      }
    });

    if (done) {
      if (this.onFinishPlayCb_) {
        const finishedTranscripts =
            Array.from(this.staves_, (stave) => stave.getTranscript());
        this.onFinishPlayCb_(finishedTranscripts);
      }
    } else {
      this.clock64ths_++;
      const ms =
          (this.startTime_ + this.clock64ths_ * scaleDuration) - Date.now();
      this.pid_ = setTimeout(() => this.tick_(), ms);
    }
  }

  /**
   * Execute a bite-sized chunk of the user's code.
   * @param {Stave} stave The stave to execute.
   * @private
   */
  executeChunk_(stave) {
    this.activeStave_ = stave;
    // Switch the interpreter to run the provided staff.
    this.interpreter_.stateStack = stave.stateStack;
    let ticks = 10000;
    let go;
    do {
      try {
        go = this.interpreter_.step();
      } catch (e) {
        // User error, terminate in shame.
        alert(e);
        go = false;
      }
      if (ticks-- == 0) {
        console.warn('Staff ' + stave.id + ' is running slowly.');
        return;
      }
      if (stave.isPaused(this.clock64ths_)) {
        // Previously executed command (play or rest) requested a pause.
        return;
      }
    } while (go);
    // Thread complete.  Wrap up.
    stave.stopSound(stave);
    stave.done = true;
  }
}<|MERGE_RESOLUTION|>--- conflicted
+++ resolved
@@ -9,13 +9,7 @@
  */
 
 import Blockly from 'blockly/core';
-<<<<<<< HEAD
-import {speaker} from './speaker';
-import {toolboxPitch} from './music_blocks';
-import {CustomCursor} from './custom_cursor';
-=======
 import './music_blocks';
->>>>>>> 4b92d6ae
 import './music_block_generators';
 import Interpreter from 'js-interpreter';
 import {notePlayer} from './note_player';
