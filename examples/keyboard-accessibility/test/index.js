--- conflicted
+++ resolved
@@ -42,8 +42,6 @@
           notePlayer.playNote('C4', '8n');
         });
       });
-<<<<<<< HEAD
-
   document.getElementById('setLevel').addEventListener(
       'input', function(event) {
         game.loadLevel(this.value);
@@ -57,7 +55,6 @@
     }
   });
 
-=======
   document.getElementById('setLevel').addEventListener(
       'input', function(event) {
         game.loadLevel(this.value);
@@ -95,5 +92,4 @@
       function() {
         speaker.modalToText(document.getElementById('modal-1'));
       });
->>>>>>> 75ceaf52
 });