--- conflicted
+++ resolved
@@ -11,28 +11,8 @@
 import Blockly from 'blockly/core';
 import {speaker} from '../src/speaker';
 import {notePlayer} from '../src/note_player';
-<<<<<<< HEAD
-import {Music} from '../src/music';
-import MicroModal from 'micromodal';
-import {HelpModal} from '../src/help_modal';
-import {KeyPressModal} from '../src/key_press_modal';
-import {Shortcuts} from '../src/shortcuts';
+import {MusicGameController} from '../src/music_game_controller';
 import '../src/overrides';
-import {CustomCursor} from '../src/custom_cursor';
-
-document.addEventListener('DOMContentLoaded', function() {
-  MicroModal.init({
-    onClose: () => speaker.cancel(),
-  });
-  const game = new Music();
-  game.loadLevel(1);
-  const helpModal = new HelpModal('modal-1', 'modalButton');
-  helpModal.init();
-  const keyPressModal = new KeyPressModal();
-  keyPressModal.init();
-  new Shortcuts().init();
-=======
-import {MusicGameController} from '../src/music_game_controller';
 
 document.addEventListener('DOMContentLoaded', function() {
   const controller = new MusicGameController();
@@ -53,7 +33,6 @@
       'input', function(event) {
         controller.getGame().setSpeed(this.value/100);
       });
->>>>>>> d1b623b4
 
   // Initial state has arrow keys turned on.
   registerArrowKeys(true);
@@ -104,11 +83,8 @@
       function() {
         speaker.modalToText(document.getElementById('modal-1'));
       });
-<<<<<<< HEAD
+}
 
-});
-=======
-}
 /**
  * Register the arrow keys to do keyboard navigation actions.
  * @param {boolean} register True if the arrow keys should be used for nav.
@@ -126,5 +102,4 @@
       Blockly.ShortcutRegistry.registry.removeKeyMapping(...mapping);
     }
   });
-}
->>>>>>> d1b623b4
+}