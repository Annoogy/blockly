--- conflicted
+++ resolved
@@ -69,7 +69,15 @@
     'helpUrl': '',
   },
   {
-<<<<<<< HEAD
+    'type': 'p5_add_snowflake',
+    'message0': 'Add Snowflake',
+    'colour': 230,
+    'previousStatement': null,
+    'nextStatement': null,
+    'tooltip': '',
+    'helpUrl': '',
+  },
+  {
     'type': 'p5_no_stroke',
     'message0': 'No stroke',
     'inputsInline': false,
@@ -79,16 +87,6 @@
     'tooltip': 'Prevents drawing outlines around shapes',
     'helpUrl': '',
   },
-=======
-    "type": "p5_add_snowflake",
-    "message0": "Add Snowflake",
-    "colour": 230,
-    'previousStatement': null,
-    'nextStatement': null,
-    "tooltip": "",
-    "helpUrl": ""
-  }
->>>>>>> cebee90f
 ]);
 
 let snowflakes = [];
@@ -163,10 +161,10 @@
   const canvasName = getCanvasName(block);
   const code = `${canvasName}.fill(${colour});\n`;
   return code;
-}
+};
 
 Blockly.JavaScript['p5_add_snowflake'] = function(block) {
-  var code = `snowflakes.push(new snowflake(sketch))`;
+  const code = `snowflakes.push(new snowflake(sketch))`;
   return code;
 };
 
