--- conflicted
+++ resolved
@@ -6,15 +6,12 @@
 
 /**
  * @fileoverview Example "wait" block that will pause the interpreter for a
- * number of seconds. Because wait is a blocking behavior, such blocks will
+ * number of seconds. Because wait is a blocking behaviour, such blocks will
  * only work in interpreted environments.
  *
  * See https://neil.fraser.name/software/JS-Interpreter/docs.html
  */
-<<<<<<< HEAD
 
-=======
->>>>>>> e7e655a4
 Blockly.common.defineBlocksWithJsonArray([{
   "type": "wait_seconds",
   "message0": " wait %1 seconds",
