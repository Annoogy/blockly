--- conflicted
+++ resolved
@@ -110,10 +110,6 @@
                   "kind":"block",
                   "type":"math_single"
                 }
-<<<<<<< HEAD
-              ]
-            },
-=======
               },
               {
                 "kind":"block",
@@ -156,7 +152,6 @@
         "blocks":{
           "languageVersion":0,
           "blocks":[
->>>>>>> 42b50927
             {
               "kind":"category",
               "name":"Text",
