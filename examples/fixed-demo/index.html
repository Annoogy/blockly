--- conflicted
+++ resolved
@@ -70,17 +70,10 @@
         ]
       };
 
-<<<<<<< HEAD
       const demoWorkspace = Blockly.inject('blocklyDiv',
           {media: './node_modules/blockly/media/',
-          toolbox: toolbox});
+           toolbox: toolbox});
     </script>
-=======
-    const demoWorkspace = Blockly.inject('blocklyDiv',
-        {media: './node_modules/blockly/media/',
-         toolbox: toolbox});
-  </script>
->>>>>>> 42b50927
 
     <script>templateBottom();</script>
   </body>
